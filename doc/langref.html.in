--- conflicted
+++ resolved
@@ -1023,8 +1023,6 @@
         be written before or after the code under test.
       </p>
       {#see_also|The Global Error Set|Grammar#}
-<<<<<<< HEAD
-=======
       {#header_open|Doctests#}
       <p>
         Test declarations named using an identifier are <em>doctests</em>. The identifier must refer to another declaration in
@@ -1037,8 +1035,6 @@
         a substitute for a doc comment, but rather a supplement and companion providing a testable, code-driven example, verified
         by <kbd>zig test</kbd>.
       </p>
-      {#header_close#}
->>>>>>> e45bdc6b
       {#header_close#}
       {#header_open|Test Failure#}
       <p>
