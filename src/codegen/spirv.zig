--- conflicted
+++ resolved
@@ -3706,21 +3706,18 @@
         return try self.cmp(op, result_ty, ty, lhs_id, rhs_id);
     }
 
-<<<<<<< HEAD
     fn airExpect(self: *DeclGen, inst: Air.Inst.Index) !?IdRef {
         if (self.liveness.isUnused(inst)) return null;
-        const pl_op = self.air.instructions.items(.data)[@intFromEnum(inst)].pl_op;
-
-        const operand = try self.resolve(pl_op.operand);
+        const bin_op = self.air.instructions.items(.data)[@intFromEnum(inst)].bin_op;
+
+        const operand = try self.resolve(bin_op.rhs);
 
         // TODO optimize!
 
         return operand;
     }
 
-=======
     /// Bitcast one type to another. Note: both types, input, output are expected in **direct** representation.
->>>>>>> e45bdc6b
     fn bitCast(
         self: *DeclGen,
         dst_ty: Type,
