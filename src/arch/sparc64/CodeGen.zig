//! SPARCv9 codegen.
//! This lowers AIR into MIR.
//! For now this only implements medium/low code model with absolute addressing.
//! TODO add support for other code models.
const std = @import("std");
const assert = std.debug.assert;
const log = std.log.scoped(.codegen);
const math = std.math;
const mem = std.mem;
const Allocator = mem.Allocator;
const builtin = @import("builtin");
const link = @import("../../link.zig");
const Module = @import("../../Module.zig");
const InternPool = @import("../../InternPool.zig");
const Value = @import("../../Value.zig");
const ErrorMsg = Module.ErrorMsg;
const codegen = @import("../../codegen.zig");
const Air = @import("../../Air.zig");
const Mir = @import("Mir.zig");
const Emit = @import("Emit.zig");
const Liveness = @import("../../Liveness.zig");
const Type = @import("../../type.zig").Type;
const CodeGenError = codegen.CodeGenError;
const Result = @import("../../codegen.zig").Result;
const DebugInfoOutput = @import("../../codegen.zig").DebugInfoOutput;
const Endian = std.builtin.Endian;
const Alignment = InternPool.Alignment;

const build_options = @import("build_options");

const bits = @import("bits.zig");
const abi = @import("abi.zig");
const errUnionPayloadOffset = codegen.errUnionPayloadOffset;
const errUnionErrorOffset = codegen.errUnionErrorOffset;
const Instruction = bits.Instruction;
const ASI = Instruction.ASI;
const ShiftWidth = Instruction.ShiftWidth;
const RegisterManager = abi.RegisterManager;
const RegisterLock = RegisterManager.RegisterLock;
const Register = bits.Register;
const gp = abi.RegisterClass.gp;

const Self = @This();

const InnerError = CodeGenError || error{OutOfRegisters};

const RegisterView = enum(u1) {
    caller,
    callee,
};

gpa: Allocator,
air: Air,
liveness: Liveness,
bin_file: *link.File,
target: *const std.Target,
func_index: InternPool.Index,
code: *std.ArrayList(u8),
debug_output: DebugInfoOutput,
err_msg: ?*ErrorMsg,
args: []MCValue,
ret_mcv: MCValue,
fn_type: Type,
arg_index: usize,
src_loc: Module.SrcLoc,
stack_align: Alignment,

/// MIR Instructions
mir_instructions: std.MultiArrayList(Mir.Inst) = .{},
/// MIR extra data
mir_extra: std.ArrayListUnmanaged(u32) = .{},

/// Byte offset within the source file of the ending curly.
end_di_line: u32,
end_di_column: u32,

/// The value is an offset into the `Function` `code` from the beginning.
/// To perform the reloc, write 32-bit signed little-endian integer
/// which is a relative jump, based on the address following the reloc.
exitlude_jump_relocs: std.ArrayListUnmanaged(usize) = .{},

/// Whenever there is a runtime branch, we push a Branch onto this stack,
/// and pop it off when the runtime branch joins. This provides an "overlay"
/// of the table of mappings from instructions to `MCValue` from within the branch.
/// This way we can modify the `MCValue` for an instruction in different ways
/// within different branches. Special consideration is needed when a branch
/// joins with its parent, to make sure all instructions have the same MCValue
/// across each runtime branch upon joining.
branch_stack: *std.ArrayList(Branch),

// Key is the block instruction
blocks: std.AutoHashMapUnmanaged(Air.Inst.Index, BlockData) = .{},

register_manager: RegisterManager = .{},

/// Maps offset to what is stored there.
stack: std.AutoHashMapUnmanaged(u32, StackAllocation) = .{},

/// Tracks the current instruction allocated to the condition flags
condition_flags_inst: ?Air.Inst.Index = null,

/// Tracks the current instruction allocated to the condition register
condition_register_inst: ?Air.Inst.Index = null,

/// Offset from the stack base, representing the end of the stack frame.
max_end_stack: u32 = 0,
/// Represents the current end stack offset. If there is no existing slot
/// to place a new stack allocation, it goes here, and then bumps `max_end_stack`.
next_stack_offset: u32 = 0,

/// Debug field, used to find bugs in the compiler.
air_bookkeeping: @TypeOf(air_bookkeeping_init) = air_bookkeeping_init,

const air_bookkeeping_init = if (std.debug.runtime_safety) @as(usize, 0) else {};

const MCValue = union(enum) {
    /// No runtime bits. `void` types, empty structs, u0, enums with 1 tag, etc.
    /// TODO Look into deleting this tag and using `dead` instead, since every use
    /// of MCValue.none should be instead looking at the type and noticing it is 0 bits.
    none,
    /// Control flow will not allow this value to be observed.
    unreach,
    /// No more references to this value remain.
    dead,
    /// The value is undefined.
    undef,
    /// A pointer-sized integer that fits in a register.
    /// If the type is a pointer, this is the pointer address in virtual address space.
    immediate: u64,
    /// The value is in a target-specific register.
    register: Register,
    /// The value is a tuple { wrapped, overflow } where
    /// wrapped is stored in the register and the overflow bit is
    /// stored in the C (signed) or V (unsigned) flag of the CCR.
    ///
    /// This MCValue is only generated by a add_with_overflow or
    /// sub_with_overflow instruction operating on 32- or 64-bit values.
    register_with_overflow: struct {
        reg: Register,
        flag: struct { cond: Instruction.ICondition, ccr: Instruction.CCR },
    },
    /// The value is in memory at a hard-coded address.
    /// If the type is a pointer, it means the pointer address is at this memory location.
    memory: u64,
    /// The value is one of the stack variables.
    /// If the type is a pointer, it means the pointer address is in the stack at this offset.
    /// Note that this stores the plain value (i.e without the effects of the stack bias).
    /// Always convert this value into machine offsets with realStackOffset() before
    /// lowering into asm!
    stack_offset: u32,
    /// The value is a pointer to one of the stack variables (payload is stack offset).
    ptr_stack_offset: u32,
    /// The value is in the specified CCR. The value is 1 (if
    /// the type is u1) or true (if the type in bool) iff the
    /// specified condition is true.
    condition_flags: struct {
        cond: Instruction.Condition,
        ccr: Instruction.CCR,
    },
    /// The value is in the specified Register. The value is 1 (if
    /// the type is u1) or true (if the type in bool) iff the
    /// specified condition is true.
    condition_register: struct {
        cond: Instruction.RCondition,
        reg: Register,
    },

    fn isMemory(mcv: MCValue) bool {
        return switch (mcv) {
            .memory, .stack_offset => true,
            else => false,
        };
    }

    fn isImmediate(mcv: MCValue) bool {
        return switch (mcv) {
            .immediate => true,
            else => false,
        };
    }

    fn isMutable(mcv: MCValue) bool {
        return switch (mcv) {
            .none => unreachable,
            .unreach => unreachable,
            .dead => unreachable,

            .immediate,
            .memory,
            .condition_flags,
            .condition_register,
            .ptr_stack_offset,
            .undef,
            => false,

            .register,
            .stack_offset,
            => true,
        };
    }
};

const Branch = struct {
    inst_table: std.AutoArrayHashMapUnmanaged(Air.Inst.Index, MCValue) = .{},

    fn deinit(self: *Branch, gpa: Allocator) void {
        self.inst_table.deinit(gpa);
        self.* = undefined;
    }
};

const StackAllocation = struct {
    inst: Air.Inst.Index,
    /// TODO do we need size? should be determined by inst.ty.abiSize()
    size: u32,
};

const BlockData = struct {
    relocs: std.ArrayListUnmanaged(Mir.Inst.Index),
    /// The first break instruction encounters `null` here and chooses a
    /// machine code value for the block result, populating this field.
    /// Following break instructions encounter that value and use it for
    /// the location to store their block results.
    mcv: MCValue,
};

const CallMCValues = struct {
    args: []MCValue,
    return_value: MCValue,
    stack_byte_count: u32,
    stack_align: Alignment,

    fn deinit(self: *CallMCValues, func: *Self) void {
        func.gpa.free(self.args);
        self.* = undefined;
    }
};

const BigTomb = struct {
    function: *Self,
    inst: Air.Inst.Index,
    lbt: Liveness.BigTomb,

    fn feed(bt: *BigTomb, op_ref: Air.Inst.Ref) void {
        const dies = bt.lbt.feed();
        const op_index = op_ref.toIndex() orelse return;
        if (!dies) return;
        bt.function.processDeath(op_index);
    }

    fn finishAir(bt: *BigTomb, result: MCValue) void {
        const is_used = !bt.function.liveness.isUnused(bt.inst);
        if (is_used) {
            log.debug("%{d} => {}", .{ bt.inst, result });
            const branch = &bt.function.branch_stack.items[bt.function.branch_stack.items.len - 1];
            branch.inst_table.putAssumeCapacityNoClobber(bt.inst, result);
        }
        bt.function.finishAirBookkeeping();
    }
};

pub fn generate(
    lf: *link.File,
    src_loc: Module.SrcLoc,
    func_index: InternPool.Index,
    air: Air,
    liveness: Liveness,
    code: *std.ArrayList(u8),
    debug_output: DebugInfoOutput,
) CodeGenError!Result {
    const gpa = lf.comp.gpa;
    const zcu = lf.comp.module.?;
    const func = zcu.funcInfo(func_index);
    const fn_owner_decl = zcu.declPtr(func.owner_decl);
    assert(fn_owner_decl.has_tv);
    const fn_type = fn_owner_decl.typeOf(zcu);
    const namespace = zcu.namespacePtr(fn_owner_decl.src_namespace);
    const target = &namespace.file_scope.mod.resolved_target.result;

    var branch_stack = std.ArrayList(Branch).init(gpa);
    defer {
        assert(branch_stack.items.len == 1);
        branch_stack.items[0].deinit(gpa);
        branch_stack.deinit();
    }
    try branch_stack.append(.{});

    var function = Self{
        .gpa = gpa,
        .air = air,
        .liveness = liveness,
        .target = target,
        .func_index = func_index,
        .bin_file = lf,
        .code = code,
        .debug_output = debug_output,
        .err_msg = null,
        .args = undefined, // populated after `resolveCallingConventionValues`
        .ret_mcv = undefined, // populated after `resolveCallingConventionValues`
        .fn_type = fn_type,
        .arg_index = 0,
        .branch_stack = &branch_stack,
        .src_loc = src_loc,
        .stack_align = undefined,
        .end_di_line = func.rbrace_line,
        .end_di_column = func.rbrace_column,
    };
    defer function.stack.deinit(gpa);
    defer function.blocks.deinit(gpa);
    defer function.exitlude_jump_relocs.deinit(gpa);

    var call_info = function.resolveCallingConventionValues(fn_type, .callee) catch |err| switch (err) {
        error.CodegenFail => return Result{ .fail = function.err_msg.? },
        error.OutOfRegisters => return Result{
            .fail = try ErrorMsg.create(gpa, src_loc, "CodeGen ran out of registers. This is a bug in the Zig compiler.", .{}),
        },
        else => |e| return e,
    };
    defer call_info.deinit(&function);

    function.args = call_info.args;
    function.ret_mcv = call_info.return_value;
    function.stack_align = call_info.stack_align;
    function.max_end_stack = call_info.stack_byte_count;

    function.gen() catch |err| switch (err) {
        error.CodegenFail => return Result{ .fail = function.err_msg.? },
        error.OutOfRegisters => return Result{
            .fail = try ErrorMsg.create(gpa, src_loc, "CodeGen ran out of registers. This is a bug in the Zig compiler.", .{}),
        },
        else => |e| return e,
    };

    var mir = Mir{
        .instructions = function.mir_instructions.toOwnedSlice(),
        .extra = try function.mir_extra.toOwnedSlice(gpa),
    };
    defer mir.deinit(gpa);

    var emit = Emit{
        .mir = mir,
        .bin_file = lf,
        .debug_output = debug_output,
        .target = target,
        .src_loc = src_loc,
        .code = code,
        .prev_di_pc = 0,
        .prev_di_line = func.lbrace_line,
        .prev_di_column = func.lbrace_column,
    };
    defer emit.deinit();

    emit.emitMir() catch |err| switch (err) {
        error.EmitFail => return Result{ .fail = emit.err_msg.? },
        else => |e| return e,
    };

    if (function.err_msg) |em| {
        return Result{ .fail = em };
    } else {
        return Result.ok;
    }
}

fn gen(self: *Self) !void {
    const mod = self.bin_file.comp.module.?;
    const cc = self.fn_type.fnCallingConvention(mod);
    if (cc != .Naked) {
        // TODO Finish function prologue and epilogue for sparc64.

        // save %sp, stack_reserved_area, %sp
        const save_inst = try self.addInst(.{
            .tag = .save,
            .data = .{
                .arithmetic_3op = .{
                    .is_imm = true,
                    .rd = .sp,
                    .rs1 = .sp,
                    .rs2_or_imm = .{ .imm = -abi.stack_reserved_area },
                },
            },
        });

        _ = try self.addInst(.{
            .tag = .dbg_prologue_end,
            .data = .{ .nop = {} },
        });

        try self.genBody(self.air.getMainBody());

        _ = try self.addInst(.{
            .tag = .dbg_epilogue_begin,
            .data = .{ .nop = {} },
        });

        // exitlude jumps
        if (self.exitlude_jump_relocs.items.len > 0 and
            self.exitlude_jump_relocs.items[self.exitlude_jump_relocs.items.len - 1] == self.mir_instructions.len - 3)
        {
            // If the last Mir instruction (apart from the
            // dbg_epilogue_begin) is the last exitlude jump
            // relocation (which would just jump two instructions
            // further), it can be safely removed
            const index = self.exitlude_jump_relocs.pop();

            // First, remove the delay slot, then remove
            // the branch instruction itself.
            self.mir_instructions.orderedRemove(index + 1);
            self.mir_instructions.orderedRemove(index);
        }

        for (self.exitlude_jump_relocs.items) |jmp_reloc| {
            self.mir_instructions.set(jmp_reloc, .{
                .tag = .bpcc,
                .data = .{
                    .branch_predict_int = .{
                        .ccr = .xcc,
                        .cond = .al,
                        .inst = @as(u32, @intCast(self.mir_instructions.len)),
                    },
                },
            });
        }

        // Backpatch stack offset
        const total_stack_size = self.max_end_stack + abi.stack_reserved_area;
        const stack_size = self.stack_align.forward(total_stack_size);
        if (math.cast(i13, stack_size)) |size| {
            self.mir_instructions.set(save_inst, .{
                .tag = .save,
                .data = .{
                    .arithmetic_3op = .{
                        .is_imm = true,
                        .rd = .sp,
                        .rs1 = .sp,
                        .rs2_or_imm = .{ .imm = -size },
                    },
                },
            });
        } else {
            // TODO for large stacks, replace the prologue with:
            // setx stack_size, %g1
            // save %sp, %g1, %sp
            return self.fail("TODO SPARCv9: allow larger stacks", .{});
        }

        // return %i7 + 8
        _ = try self.addInst(.{
            .tag = .@"return",
            .data = .{
                .arithmetic_2op = .{
                    .is_imm = true,
                    .rs1 = .i7,
                    .rs2_or_imm = .{ .imm = 8 },
                },
            },
        });

        // Branches in SPARC have a delay slot, that is, the instruction
        // following it will unconditionally be executed.
        // See: Section 3.2.3 Control Transfer in SPARCv9 manual.
        // See also: https://arcb.csc.ncsu.edu/~mueller/codeopt/codeopt00/notes/delaybra.html
        // TODO Find a way to fill this delay slot
        // nop
        _ = try self.addInst(.{
            .tag = .nop,
            .data = .{ .nop = {} },
        });
    } else {
        _ = try self.addInst(.{
            .tag = .dbg_prologue_end,
            .data = .{ .nop = {} },
        });

        try self.genBody(self.air.getMainBody());

        _ = try self.addInst(.{
            .tag = .dbg_epilogue_begin,
            .data = .{ .nop = {} },
        });
    }

    // Drop them off at the rbrace.
    _ = try self.addInst(.{
        .tag = .dbg_line,
        .data = .{ .dbg_line_column = .{
            .line = self.end_di_line,
            .column = self.end_di_column,
        } },
    });
}

fn genBody(self: *Self, body: []const Air.Inst.Index) InnerError!void {
    const mod = self.bin_file.comp.module.?;
    const ip = &mod.intern_pool;
    const air_tags = self.air.instructions.items(.tag);

    for (body) |inst| {
        // TODO: remove now-redundant isUnused calls from AIR handler functions
        if (self.liveness.isUnused(inst) and !self.air.mustLower(inst, ip))
            continue;

        const old_air_bookkeeping = self.air_bookkeeping;
        try self.ensureProcessDeathCapacity(Liveness.bpi);

        switch (air_tags[@intFromEnum(inst)]) {
            // zig fmt: off
            .ptr_add => try self.airPtrArithmetic(inst, .ptr_add),
            .ptr_sub => try self.airPtrArithmetic(inst, .ptr_sub),

            .add             => try self.airBinOp(inst, .add),
            .add_wrap        => try self.airBinOp(inst, .add_wrap),
            .sub             => try self.airBinOp(inst, .sub),
            .sub_wrap        => try self.airBinOp(inst, .sub_wrap),
            .mul             => try self.airBinOp(inst, .mul),
            .mul_wrap        => try self.airBinOp(inst, .mul_wrap),
            .shl             => try self.airBinOp(inst, .shl),
            .shl_exact       => try self.airBinOp(inst, .shl_exact),
            .shr             => try self.airBinOp(inst, .shr),
            .shr_exact       => try self.airBinOp(inst, .shr_exact),
            .bool_and        => try self.airBinOp(inst, .bool_and),
            .bool_or         => try self.airBinOp(inst, .bool_or),
            .bit_and         => try self.airBinOp(inst, .bit_and),
            .bit_or          => try self.airBinOp(inst, .bit_or),
            .xor             => try self.airBinOp(inst, .xor),

            .add_sat         => try self.airAddSat(inst),
            .sub_sat         => try self.airSubSat(inst),
            .mul_sat         => try self.airMulSat(inst),
            .shl_sat         => try self.airShlSat(inst),
            .min, .max       => try self.airMinMax(inst),
            .rem             => try self.airRem(inst),
            .mod             => try self.airMod(inst),
            .slice           => try self.airSlice(inst),

            .sqrt,
            .sin,
            .cos,
            .tan,
            .exp,
            .exp2,
            .log,
            .log2,
            .log10,
            .abs,
            .floor,
            .ceil,
            .round,
            .trunc_float,
            .neg,
            => try self.airUnaryMath(inst),

            .add_with_overflow => try self.airAddSubWithOverflow(inst),
            .sub_with_overflow => try self.airAddSubWithOverflow(inst),
            .mul_with_overflow => try self.airMulWithOverflow(inst),
            .shl_with_overflow => try self.airShlWithOverflow(inst),

            .div_float, .div_trunc, .div_floor, .div_exact => try self.airDiv(inst),

            .cmp_lt  => try self.airCmp(inst, .lt),
            .cmp_lte => try self.airCmp(inst, .lte),
            .cmp_eq  => try self.airCmp(inst, .eq),
            .cmp_gte => try self.airCmp(inst, .gte),
            .cmp_gt  => try self.airCmp(inst, .gt),
            .cmp_neq => try self.airCmp(inst, .neq),
            .cmp_vector => @panic("TODO try self.airCmpVector(inst)"),
            .cmp_lt_errors_len => try self.airCmpLtErrorsLen(inst),

            .alloc           => try self.airAlloc(inst),
            .ret_ptr         => try self.airRetPtr(inst),
            .arg             => try self.airArg(inst),
            .assembly        => try self.airAsm(inst),
            .bitcast         => try self.airBitCast(inst),
            .block           => try self.airBlock(inst),
            .br              => try self.airBr(inst),
            .trap            => try self.airTrap(),
            .breakpoint      => try self.airBreakpoint(),
            .ret_addr        => @panic("TODO try self.airRetAddr(inst)"),
            .frame_addr      => @panic("TODO try self.airFrameAddress(inst)"),
            .fence           => try self.airFence(inst),
            .cond_br         => try self.airCondBr(inst),
            .fptrunc         => @panic("TODO try self.airFptrunc(inst)"),
            .fpext           => @panic("TODO try self.airFpext(inst)"),
            .intcast         => try self.airIntCast(inst),
            .trunc           => try self.airTrunc(inst),
            .int_from_bool     => try self.airIntFromBool(inst),
            .is_non_null     => try self.airIsNonNull(inst),
            .is_non_null_ptr => @panic("TODO try self.airIsNonNullPtr(inst)"),
            .is_null         => try self.airIsNull(inst),
            .is_null_ptr     => @panic("TODO try self.airIsNullPtr(inst)"),
            .is_non_err      => try self.airIsNonErr(inst),
            .is_non_err_ptr  => @panic("TODO try self.airIsNonErrPtr(inst)"),
            .is_err          => try self.airIsErr(inst),
            .is_err_ptr      => @panic("TODO try self.airIsErrPtr(inst)"),
            .load            => try self.airLoad(inst),
            .loop            => try self.airLoop(inst),
            .not             => try self.airNot(inst),
            .int_from_ptr        => try self.airIntFromPtr(inst),
            .ret             => try self.airRet(inst),
            .ret_safe        => try self.airRet(inst), // TODO
            .ret_load        => try self.airRetLoad(inst),
            .store           => try self.airStore(inst, false),
            .store_safe      => try self.airStore(inst, true),
            .struct_field_ptr=> try self.airStructFieldPtr(inst),
            .struct_field_val=> try self.airStructFieldVal(inst),
            .array_to_slice  => try self.airArrayToSlice(inst),
            .float_from_int    => try self.airFloatFromInt(inst),
            .int_from_float    => try self.airIntFromFloat(inst),
            .cmpxchg_strong,
            .cmpxchg_weak,
            => try self.airCmpxchg(inst),
            .atomic_rmw      => try self.airAtomicRmw(inst),
            .atomic_load     => try self.airAtomicLoad(inst),
            .memcpy          => @panic("TODO try self.airMemcpy(inst)"),
            .memset          => try self.airMemset(inst, false),
            .memset_safe     => try self.airMemset(inst, true),
            .set_union_tag   => try self.airSetUnionTag(inst),
            .get_union_tag   => try self.airGetUnionTag(inst),
            .clz             => try self.airClz(inst),
            .ctz             => try self.airCtz(inst),
            .popcount        => try self.airPopcount(inst),
            .byte_swap       => try self.airByteSwap(inst),
            .bit_reverse     => try self.airBitReverse(inst),
            .tag_name        => try self.airTagName(inst),
            .error_name      => try self.airErrorName(inst),
            .splat           => try self.airSplat(inst),
            .select          => @panic("TODO try self.airSelect(inst)"),
            .shuffle         => @panic("TODO try self.airShuffle(inst)"),
            .reduce          => @panic("TODO try self.airReduce(inst)"),
            .aggregate_init  => try self.airAggregateInit(inst),
            .union_init      => try self.airUnionInit(inst),
            .prefetch        => try self.airPrefetch(inst),
            .mul_add         => @panic("TODO try self.airMulAdd(inst)"),
            .addrspace_cast  => @panic("TODO try self.airAddrSpaceCast(int)"),

            .@"try"          => try self.airTry(inst),
            .try_ptr         => @panic("TODO try self.airTryPtr(inst)"),

<<<<<<< HEAD
            .expect => try self.airExpect(inst),

=======
            .dbg_stmt         => try self.airDbgStmt(inst),
            .dbg_inline_block => try self.airDbgInlineBlock(inst),
>>>>>>> e45bdc6b
            .dbg_var_ptr,
            .dbg_var_val,
            => try self.airDbgVar(inst),

            .call              => try self.airCall(inst, .auto),
            .call_always_tail  => try self.airCall(inst, .always_tail),
            .call_never_tail   => try self.airCall(inst, .never_tail),
            .call_never_inline => try self.airCall(inst, .never_inline),

            .atomic_store_unordered => @panic("TODO try self.airAtomicStore(inst, .unordered)"),
            .atomic_store_monotonic => @panic("TODO try self.airAtomicStore(inst, .monotonic)"),
            .atomic_store_release   => @panic("TODO try self.airAtomicStore(inst, .release)"),
            .atomic_store_seq_cst   => @panic("TODO try self.airAtomicStore(inst, .seq_cst)"),

            .struct_field_ptr_index_0 => try self.airStructFieldPtrIndex(inst, 0),
            .struct_field_ptr_index_1 => try self.airStructFieldPtrIndex(inst, 1),
            .struct_field_ptr_index_2 => try self.airStructFieldPtrIndex(inst, 2),
            .struct_field_ptr_index_3 => try self.airStructFieldPtrIndex(inst, 3),

            .field_parent_ptr => @panic("TODO try self.airFieldParentPtr(inst)"),

            .switch_br       => try self.airSwitch(inst),
            .slice_ptr       => try self.airSlicePtr(inst),
            .slice_len       => try self.airSliceLen(inst),

            .ptr_slice_len_ptr => try self.airPtrSliceLenPtr(inst),
            .ptr_slice_ptr_ptr => try self.airPtrSlicePtrPtr(inst),

            .array_elem_val      => try self.airArrayElemVal(inst),
            .slice_elem_val      => try self.airSliceElemVal(inst),
            .slice_elem_ptr      => @panic("TODO try self.airSliceElemPtr(inst)"),
            .ptr_elem_val        => try self.airPtrElemVal(inst),
            .ptr_elem_ptr        => try self.airPtrElemPtr(inst),

            .inferred_alloc, .inferred_alloc_comptime => unreachable,
            .unreach  => self.finishAirBookkeeping(),

            .optional_payload           => try self.airOptionalPayload(inst),
            .optional_payload_ptr       => try self.airOptionalPayloadPtr(inst),
            .optional_payload_ptr_set   => try self.airOptionalPayloadPtrSet(inst),
            .unwrap_errunion_err        => try self.airUnwrapErrErr(inst),
            .unwrap_errunion_payload    => try self.airUnwrapErrPayload(inst),
            .unwrap_errunion_err_ptr    => @panic("TODO try self.airUnwrapErrErrPtr(inst)"),
            .unwrap_errunion_payload_ptr=> @panic("TODO try self.airUnwrapErrPayloadPtr(inst)"),
            .errunion_payload_ptr_set   => try self.airErrUnionPayloadPtrSet(inst),
            .err_return_trace           => @panic("TODO try self.airErrReturnTrace(inst)"),
            .set_err_return_trace       => @panic("TODO try self.airSetErrReturnTrace(inst)"),
            .save_err_return_trace_index=> @panic("TODO try self.airSaveErrReturnTraceIndex(inst)"),

            .wrap_optional         => try self.airWrapOptional(inst),
            .wrap_errunion_payload => try self.airWrapErrUnionPayload(inst),
            .wrap_errunion_err     => try self.airWrapErrUnionErr(inst),

            .add_optimized,
            .sub_optimized,
            .mul_optimized,
            .div_float_optimized,
            .div_trunc_optimized,
            .div_floor_optimized,
            .div_exact_optimized,
            .rem_optimized,
            .mod_optimized,
            .neg_optimized,
            .cmp_lt_optimized,
            .cmp_lte_optimized,
            .cmp_eq_optimized,
            .cmp_gte_optimized,
            .cmp_gt_optimized,
            .cmp_neq_optimized,
            .cmp_vector_optimized,
            .reduce_optimized,
            .int_from_float_optimized,
            => @panic("TODO implement optimized float mode"),

            .add_safe,
            .sub_safe,
            .mul_safe,
            => @panic("TODO implement safety_checked_instructions"),

            .is_named_enum_value => @panic("TODO implement is_named_enum_value"),
            .error_set_has_value => @panic("TODO implement error_set_has_value"),
            .vector_store_elem => @panic("TODO implement vector_store_elem"),

            .c_va_arg => return self.fail("TODO implement c_va_arg", .{}),
            .c_va_copy => return self.fail("TODO implement c_va_copy", .{}),
            .c_va_end => return self.fail("TODO implement c_va_end", .{}),
            .c_va_start => return self.fail("TODO implement c_va_start", .{}),

            .wasm_memory_size => unreachable,
            .wasm_memory_grow => unreachable,

            .work_item_id => unreachable,
            .work_group_size => unreachable,
            .work_group_id => unreachable,
            // zig fmt: on
        }

        assert(!self.register_manager.lockedRegsExist());

        if (std.debug.runtime_safety) {
            if (self.air_bookkeeping < old_air_bookkeeping + 1) {
                std.debug.panic("in codegen.zig, handling of AIR instruction %{d} ('{}') did not do proper bookkeeping. Look for a missing call to finishAir.", .{ inst, air_tags[@intFromEnum(inst)] });
            }
        }
    }
}

fn airAddSat(self: *Self, inst: Air.Inst.Index) !void {
    const bin_op = self.air.instructions.items(.data)[@intFromEnum(inst)].bin_op;
    const result: MCValue = if (self.liveness.isUnused(inst)) .dead else return self.fail("TODO implement add_sat for {}", .{self.target.cpu.arch});
    return self.finishAir(inst, result, .{ bin_op.lhs, bin_op.rhs, .none });
}

fn airAddSubWithOverflow(self: *Self, inst: Air.Inst.Index) !void {
    const tag = self.air.instructions.items(.tag)[@intFromEnum(inst)];
    const ty_pl = self.air.instructions.items(.data)[@intFromEnum(inst)].ty_pl;
    const extra = self.air.extraData(Air.Bin, ty_pl.payload).data;
    const mod = self.bin_file.comp.module.?;
    const result: MCValue = if (self.liveness.isUnused(inst)) .dead else result: {
        const lhs = try self.resolveInst(extra.lhs);
        const rhs = try self.resolveInst(extra.rhs);
        const lhs_ty = self.typeOf(extra.lhs);
        const rhs_ty = self.typeOf(extra.rhs);

        switch (lhs_ty.zigTypeTag(mod)) {
            .Vector => return self.fail("TODO implement add_with_overflow/sub_with_overflow for vectors", .{}),
            .Int => {
                assert(lhs_ty.eql(rhs_ty, mod));
                const int_info = lhs_ty.intInfo(mod);
                switch (int_info.bits) {
                    32, 64 => {
                        // Only say yes if the operation is
                        // commutative, i.e. we can swap both of the
                        // operands
                        const lhs_immediate_ok = switch (tag) {
                            .add_with_overflow => lhs == .immediate and lhs.immediate <= std.math.maxInt(u12),
                            .sub_with_overflow => false,
                            else => unreachable,
                        };
                        const rhs_immediate_ok = switch (tag) {
                            .add_with_overflow,
                            .sub_with_overflow,
                            => rhs == .immediate and rhs.immediate <= std.math.maxInt(u12),
                            else => unreachable,
                        };

                        const mir_tag: Mir.Inst.Tag = switch (tag) {
                            .add_with_overflow => .addcc,
                            .sub_with_overflow => .subcc,
                            else => unreachable,
                        };

                        try self.spillConditionFlagsIfOccupied();

                        const dest = blk: {
                            if (rhs_immediate_ok) {
                                break :blk try self.binOpImmediate(mir_tag, lhs, rhs, lhs_ty, false, null);
                            } else if (lhs_immediate_ok) {
                                // swap lhs and rhs
                                break :blk try self.binOpImmediate(mir_tag, rhs, lhs, rhs_ty, true, null);
                            } else {
                                break :blk try self.binOpRegister(mir_tag, lhs, rhs, lhs_ty, rhs_ty, null);
                            }
                        };

                        const cond = switch (int_info.signedness) {
                            .unsigned => switch (tag) {
                                .add_with_overflow => Instruction.ICondition.cs,
                                .sub_with_overflow => Instruction.ICondition.cc,
                                else => unreachable,
                            },
                            .signed => Instruction.ICondition.vs,
                        };

                        const ccr = switch (int_info.bits) {
                            32 => Instruction.CCR.icc,
                            64 => Instruction.CCR.xcc,
                            else => unreachable,
                        };

                        break :result MCValue{ .register_with_overflow = .{
                            .reg = dest.register,
                            .flag = .{ .cond = cond, .ccr = ccr },
                        } };
                    },
                    else => return self.fail("TODO overflow operations on other integer sizes", .{}),
                }
            },
            else => unreachable,
        }
    };
    return self.finishAir(inst, result, .{ extra.lhs, extra.rhs, .none });
}

fn airAggregateInit(self: *Self, inst: Air.Inst.Index) !void {
    const mod = self.bin_file.comp.module.?;
    const vector_ty = self.typeOfIndex(inst);
    const len = vector_ty.vectorLen(mod);
    const ty_pl = self.air.instructions.items(.data)[@intFromEnum(inst)].ty_pl;
    const elements = @as([]const Air.Inst.Ref, @ptrCast(self.air.extra[ty_pl.payload..][0..len]));
    const result: MCValue = res: {
        if (self.liveness.isUnused(inst)) break :res MCValue.dead;
        return self.fail("TODO implement airAggregateInit for {}", .{self.target.cpu.arch});
    };

    if (elements.len <= Liveness.bpi - 1) {
        var buf = [1]Air.Inst.Ref{.none} ** (Liveness.bpi - 1);
        @memcpy(buf[0..elements.len], elements);
        return self.finishAir(inst, result, buf);
    }
    var bt = try self.iterateBigTomb(inst, elements.len);
    for (elements) |elem| {
        bt.feed(elem);
    }
    return bt.finishAir(result);
}

fn airAlloc(self: *Self, inst: Air.Inst.Index) !void {
    const stack_offset = try self.allocMemPtr(inst);
    return self.finishAir(inst, .{ .ptr_stack_offset = stack_offset }, .{ .none, .none, .none });
}

fn airArrayElemVal(self: *Self, inst: Air.Inst.Index) !void {
    const bin_op = self.air.instructions.items(.data)[@intFromEnum(inst)].bin_op;
    const result: MCValue = if (self.liveness.isUnused(inst)) .dead else return self.fail("TODO implement array_elem_val for {}", .{self.target.cpu.arch});
    return self.finishAir(inst, result, .{ bin_op.lhs, bin_op.rhs, .none });
}

fn airArrayToSlice(self: *Self, inst: Air.Inst.Index) !void {
    const mod = self.bin_file.comp.module.?;
    const ty_op = self.air.instructions.items(.data)[@intFromEnum(inst)].ty_op;
    const result: MCValue = if (self.liveness.isUnused(inst)) .dead else result: {
        const ptr_ty = self.typeOf(ty_op.operand);
        const ptr = try self.resolveInst(ty_op.operand);
        const array_ty = ptr_ty.childType(mod);
        const array_len = @as(u32, @intCast(array_ty.arrayLen(mod)));
        const ptr_bytes = 8;
        const stack_offset = try self.allocMem(inst, ptr_bytes * 2, .@"8");
        try self.genSetStack(ptr_ty, stack_offset, ptr);
        try self.genSetStack(Type.usize, stack_offset - ptr_bytes, .{ .immediate = array_len });
        break :result MCValue{ .stack_offset = stack_offset };
    };
    return self.finishAir(inst, result, .{ ty_op.operand, .none, .none });
}

fn airAsm(self: *Self, inst: Air.Inst.Index) !void {
    const ty_pl = self.air.instructions.items(.data)[@intFromEnum(inst)].ty_pl;
    const extra = self.air.extraData(Air.Asm, ty_pl.payload);
    const is_volatile = (extra.data.flags & 0x80000000) != 0;
    const clobbers_len = @as(u31, @truncate(extra.data.flags));
    var extra_i: usize = extra.end;
    const outputs = @as([]const Air.Inst.Ref, @ptrCast(self.air.extra[extra_i .. extra_i + extra.data.outputs_len]));
    extra_i += outputs.len;
    const inputs = @as([]const Air.Inst.Ref, @ptrCast(self.air.extra[extra_i .. extra_i + extra.data.inputs_len]));
    extra_i += inputs.len;

    const dead = !is_volatile and self.liveness.isUnused(inst);
    const result: MCValue = if (dead) .dead else result: {
        if (outputs.len > 1) {
            return self.fail("TODO implement codegen for asm with more than 1 output", .{});
        }

        const output_constraint: ?[]const u8 = for (outputs) |output| {
            if (output != .none) {
                return self.fail("TODO implement codegen for non-expr asm", .{});
            }
            const extra_bytes = std.mem.sliceAsBytes(self.air.extra[extra_i..]);
            const constraint = std.mem.sliceTo(std.mem.sliceAsBytes(self.air.extra[extra_i..]), 0);
            const name = std.mem.sliceTo(extra_bytes[constraint.len + 1 ..], 0);
            // This equation accounts for the fact that even if we have exactly 4 bytes
            // for the string, we still use the next u32 for the null terminator.
            extra_i += (constraint.len + name.len + (2 + 3)) / 4;

            break constraint;
        } else null;

        for (inputs) |input| {
            const input_bytes = std.mem.sliceAsBytes(self.air.extra[extra_i..]);
            const constraint = std.mem.sliceTo(input_bytes, 0);
            const name = std.mem.sliceTo(input_bytes[constraint.len + 1 ..], 0);
            // This equation accounts for the fact that even if we have exactly 4 bytes
            // for the string, we still use the next u32 for the null terminator.
            extra_i += (constraint.len + name.len + (2 + 3)) / 4;

            if (constraint.len < 3 or constraint[0] != '{' or constraint[constraint.len - 1] != '}') {
                return self.fail("unrecognized asm input constraint: '{s}'", .{constraint});
            }
            const reg_name = constraint[1 .. constraint.len - 1];
            const reg = parseRegName(reg_name) orelse
                return self.fail("unrecognized register: '{s}'", .{reg_name});

            const arg_mcv = try self.resolveInst(input);
            try self.register_manager.getReg(reg, null);
            try self.genSetReg(self.typeOf(input), reg, arg_mcv);
        }

        {
            var clobber_i: u32 = 0;
            while (clobber_i < clobbers_len) : (clobber_i += 1) {
                const clobber = std.mem.sliceTo(std.mem.sliceAsBytes(self.air.extra[extra_i..]), 0);
                // This equation accounts for the fact that even if we have exactly 4 bytes
                // for the string, we still use the next u32 for the null terminator.
                extra_i += clobber.len / 4 + 1;

                // TODO honor these
            }
        }

        const asm_source = std.mem.sliceAsBytes(self.air.extra[extra_i..])[0..extra.data.source_len];

        if (mem.eql(u8, asm_source, "ta 0x6d")) {
            _ = try self.addInst(.{
                .tag = .tcc,
                .data = .{
                    .trap = .{
                        .is_imm = true,
                        .cond = .al,
                        .rs2_or_imm = .{ .imm = 0x6d },
                    },
                },
            });
        } else {
            return self.fail("TODO implement a full SPARCv9 assembly parsing", .{});
        }

        if (output_constraint) |output| {
            if (output.len < 4 or output[0] != '=' or output[1] != '{' or output[output.len - 1] != '}') {
                return self.fail("unrecognized asm output constraint: '{s}'", .{output});
            }
            const reg_name = output[2 .. output.len - 1];
            const reg = parseRegName(reg_name) orelse
                return self.fail("unrecognized register: '{s}'", .{reg_name});
            break :result MCValue{ .register = reg };
        } else {
            break :result MCValue{ .none = {} };
        }
    };

    simple: {
        var buf = [1]Air.Inst.Ref{.none} ** (Liveness.bpi - 1);
        var buf_index: usize = 0;
        for (outputs) |output| {
            if (output == .none) continue;

            if (buf_index >= buf.len) break :simple;
            buf[buf_index] = output;
            buf_index += 1;
        }
        if (buf_index + inputs.len > buf.len) break :simple;
        @memcpy(buf[buf_index..][0..inputs.len], inputs);
        return self.finishAir(inst, result, buf);
    }

    var bt = try self.iterateBigTomb(inst, outputs.len + inputs.len);
    for (outputs) |output| {
        if (output == .none) continue;

        bt.feed(output);
    }
    for (inputs) |input| {
        bt.feed(input);
    }
    return bt.finishAir(result);
}

fn airArg(self: *Self, inst: Air.Inst.Index) !void {
    const mod = self.bin_file.comp.module.?;
    const arg_index = self.arg_index;
    self.arg_index += 1;

    const ty = self.typeOfIndex(inst);

    const arg = self.args[arg_index];
    const mcv = blk: {
        switch (arg) {
            .stack_offset => |off| {
                const abi_size = math.cast(u32, ty.abiSize(mod)) orelse {
                    return self.fail("type '{}' too big to fit into stack frame", .{ty.fmt(mod)});
                };
                const offset = off + abi_size;
                break :blk MCValue{ .stack_offset = offset };
            },
            else => break :blk arg,
        }
    };

    try self.genArgDbgInfo(inst, mcv);

    if (self.liveness.isUnused(inst))
        return self.finishAirBookkeeping();

    switch (mcv) {
        .register => |reg| {
            self.register_manager.getRegAssumeFree(reg, inst);
        },
        else => {},
    }

    return self.finishAir(inst, mcv, .{ .none, .none, .none });
}

fn airAtomicLoad(self: *Self, inst: Air.Inst.Index) !void {
    _ = self.air.instructions.items(.data)[@intFromEnum(inst)].atomic_load;

    return self.fail("TODO implement airAtomicLoad for {}", .{
        self.target.cpu.arch,
    });
}

fn airAtomicRmw(self: *Self, inst: Air.Inst.Index) !void {
    _ = self.air.instructions.items(.data)[@intFromEnum(inst)].pl_op;

    return self.fail("TODO implement airAtomicRmw for {}", .{
        self.target.cpu.arch,
    });
}

fn airBinOp(self: *Self, inst: Air.Inst.Index, tag: Air.Inst.Tag) !void {
    const bin_op = self.air.instructions.items(.data)[@intFromEnum(inst)].bin_op;
    const lhs = try self.resolveInst(bin_op.lhs);
    const rhs = try self.resolveInst(bin_op.rhs);
    const lhs_ty = self.typeOf(bin_op.lhs);
    const rhs_ty = self.typeOf(bin_op.rhs);
    const result: MCValue = if (self.liveness.isUnused(inst))
        .dead
    else
        try self.binOp(tag, lhs, rhs, lhs_ty, rhs_ty, BinOpMetadata{
            .lhs = bin_op.lhs,
            .rhs = bin_op.rhs,
            .inst = inst,
        });
    return self.finishAir(inst, result, .{ bin_op.lhs, bin_op.rhs, .none });
}

fn airIntFromBool(self: *Self, inst: Air.Inst.Index) !void {
    const un_op = self.air.instructions.items(.data)[@intFromEnum(inst)].un_op;
    const operand = try self.resolveInst(un_op);
    const result: MCValue = if (self.liveness.isUnused(inst)) .dead else operand;
    return self.finishAir(inst, result, .{ un_op, .none, .none });
}

fn airPtrArithmetic(self: *Self, inst: Air.Inst.Index, tag: Air.Inst.Tag) !void {
    const ty_pl = self.air.instructions.items(.data)[@intFromEnum(inst)].ty_pl;
    const bin_op = self.air.extraData(Air.Bin, ty_pl.payload).data;
    const lhs = try self.resolveInst(bin_op.lhs);
    const rhs = try self.resolveInst(bin_op.rhs);
    const lhs_ty = self.typeOf(bin_op.lhs);
    const rhs_ty = self.typeOf(bin_op.rhs);
    const result: MCValue = if (self.liveness.isUnused(inst))
        .dead
    else
        try self.binOp(tag, lhs, rhs, lhs_ty, rhs_ty, BinOpMetadata{
            .lhs = bin_op.lhs,
            .rhs = bin_op.rhs,
            .inst = inst,
        });
    return self.finishAir(inst, result, .{ bin_op.lhs, bin_op.rhs, .none });
}

fn airBitCast(self: *Self, inst: Air.Inst.Index) !void {
    const ty_op = self.air.instructions.items(.data)[@intFromEnum(inst)].ty_op;
    const result = if (self.liveness.isUnused(inst)) .dead else result: {
        const operand = try self.resolveInst(ty_op.operand);
        if (self.reuseOperand(inst, ty_op.operand, 0, operand)) break :result operand;

        const operand_lock = switch (operand) {
            .register => |reg| self.register_manager.lockReg(reg),
            .register_with_overflow => |rwo| self.register_manager.lockReg(rwo.reg),
            else => null,
        };
        defer if (operand_lock) |lock| self.register_manager.unlockReg(lock);

        const dest = try self.allocRegOrMem(inst, true);
        try self.setRegOrMem(self.typeOfIndex(inst), dest, operand);
        break :result dest;
    };
    return self.finishAir(inst, result, .{ ty_op.operand, .none, .none });
}

fn airBitReverse(self: *Self, inst: Air.Inst.Index) !void {
    const ty_op = self.air.instructions.items(.data)[@intFromEnum(inst)].ty_op;
    const result: MCValue = if (self.liveness.isUnused(inst)) .dead else return self.fail("TODO implement airBitReverse for {}", .{self.target.cpu.arch});
    return self.finishAir(inst, result, .{ ty_op.operand, .none, .none });
}

fn airBlock(self: *Self, inst: Air.Inst.Index) !void {
    const ty_pl = self.air.instructions.items(.data)[@intFromEnum(inst)].ty_pl;
    const extra = self.air.extraData(Air.Block, ty_pl.payload);
    try self.lowerBlock(inst, @ptrCast(self.air.extra[extra.end..][0..extra.data.body_len]));
}

fn lowerBlock(self: *Self, inst: Air.Inst.Index, body: []const Air.Inst.Index) !void {
    try self.blocks.putNoClobber(self.gpa, inst, .{
        // A block is a setup to be able to jump to the end.
        .relocs = .{},
        // It also acts as a receptacle for break operands.
        // Here we use `MCValue.none` to represent a null value so that the first
        // break instruction will choose a MCValue for the block result and overwrite
        // this field. Following break instructions will use that MCValue to put their
        // block results.
        .mcv = MCValue{ .none = {} },
    });
    defer self.blocks.getPtr(inst).?.relocs.deinit(self.gpa);

    // TODO emit debug info lexical block
    try self.genBody(body);

    // relocations for `bpcc` instructions
    const relocs = &self.blocks.getPtr(inst).?.relocs;
    if (relocs.items.len > 0 and relocs.items[relocs.items.len - 1] == self.mir_instructions.len - 1) {
        // If the last Mir instruction is the last relocation (which
        // would just jump two instruction further), it can be safely
        // removed
        const index = relocs.pop();

        // First, remove the delay slot, then remove
        // the branch instruction itself.
        self.mir_instructions.orderedRemove(index + 1);
        self.mir_instructions.orderedRemove(index);
    }
    for (relocs.items) |reloc| {
        try self.performReloc(reloc);
    }

    const result = self.blocks.getPtr(inst).?.mcv;
    return self.finishAir(inst, result, .{ .none, .none, .none });
}

fn airBr(self: *Self, inst: Air.Inst.Index) !void {
    const branch = self.air.instructions.items(.data)[@intFromEnum(inst)].br;
    try self.br(branch.block_inst, branch.operand);
    return self.finishAir(inst, .dead, .{ branch.operand, .none, .none });
}

fn airTrap(self: *Self) !void {
    // ta 0x05
    _ = try self.addInst(.{
        .tag = .tcc,
        .data = .{
            .trap = .{
                .is_imm = true,
                .cond = .al,
                .rs2_or_imm = .{ .imm = 0x05 },
            },
        },
    });
    return self.finishAirBookkeeping();
}

fn airBreakpoint(self: *Self) !void {
    // ta 0x01
    _ = try self.addInst(.{
        .tag = .tcc,
        .data = .{
            .trap = .{
                .is_imm = true,
                .cond = .al,
                .rs2_or_imm = .{ .imm = 0x01 },
            },
        },
    });
    return self.finishAirBookkeeping();
}

fn airByteSwap(self: *Self, inst: Air.Inst.Index) !void {
    const mod = self.bin_file.comp.module.?;
    const ty_op = self.air.instructions.items(.data)[@intFromEnum(inst)].ty_op;

    // We have hardware byteswapper in SPARCv9, don't let mainstream compilers mislead you.
    // That being said, the strategy to lower this is:
    // - If src is an immediate, comptime-swap it.
    // - If src is in memory then issue an LD*A with #ASI_P_[oppposite-endian]
    // - If src is a register then issue an ST*A with #ASI_P_[oppposite-endian]
    //   to a stack slot, then follow with a normal load from said stack slot.
    //   This is because on some implementations, ASI-tagged memory operations are non-piplelinable
    //   and loads tend to have longer latency than stores, so the sequence will minimize stall.
    // The result will always be either another immediate or stored in a register.
    // TODO: Fold byteswap+store into a single ST*A and load+byteswap into a single LD*A.
    const result: MCValue = if (self.liveness.isUnused(inst)) .dead else result: {
        const operand = try self.resolveInst(ty_op.operand);
        const operand_ty = self.typeOf(ty_op.operand);
        switch (operand_ty.zigTypeTag(mod)) {
            .Vector => return self.fail("TODO byteswap for vectors", .{}),
            .Int => {
                const int_info = operand_ty.intInfo(mod);
                if (int_info.bits == 8) break :result operand;

                const abi_size = int_info.bits >> 3;
                const abi_align = operand_ty.abiAlignment(mod);
                const opposite_endian_asi = switch (self.target.cpu.arch.endian()) {
                    Endian.big => ASI.asi_primary_little,
                    Endian.little => ASI.asi_primary,
                };

                switch (operand) {
                    .immediate => |imm| {
                        const swapped = switch (int_info.bits) {
                            16 => @byteSwap(@as(u16, @intCast(imm))),
                            24 => @byteSwap(@as(u24, @intCast(imm))),
                            32 => @byteSwap(@as(u32, @intCast(imm))),
                            40 => @byteSwap(@as(u40, @intCast(imm))),
                            48 => @byteSwap(@as(u48, @intCast(imm))),
                            56 => @byteSwap(@as(u56, @intCast(imm))),
                            64 => @byteSwap(@as(u64, @intCast(imm))),
                            else => return self.fail("TODO synthesize SPARCv9 byteswap for other integer sizes", .{}),
                        };
                        break :result .{ .immediate = swapped };
                    },
                    .register => |reg| {
                        if (int_info.bits > 64 or @popCount(int_info.bits) != 1)
                            return self.fail("TODO synthesize SPARCv9 byteswap for other integer sizes", .{});

                        const off = try self.allocMem(inst, abi_size, abi_align);
                        const off_reg = try self.copyToTmpRegister(operand_ty, .{ .immediate = realStackOffset(off) });

                        try self.genStoreASI(reg, .sp, off_reg, abi_size, opposite_endian_asi);
                        try self.genLoad(reg, .sp, Register, off_reg, abi_size);
                        break :result .{ .register = reg };
                    },
                    .memory => {
                        if (int_info.bits > 64 or @popCount(int_info.bits) != 1)
                            return self.fail("TODO synthesize SPARCv9 byteswap for other integer sizes", .{});

                        const addr_reg = try self.copyToTmpRegister(operand_ty, operand);
                        const dst_reg = try self.register_manager.allocReg(null, gp);

                        try self.genLoadASI(dst_reg, addr_reg, .g0, abi_size, opposite_endian_asi);
                        break :result .{ .register = dst_reg };
                    },
                    .stack_offset => |off| {
                        if (int_info.bits > 64 or @popCount(int_info.bits) != 1)
                            return self.fail("TODO synthesize SPARCv9 byteswap for other integer sizes", .{});

                        const off_reg = try self.copyToTmpRegister(operand_ty, .{ .immediate = realStackOffset(off) });
                        const dst_reg = try self.register_manager.allocReg(null, gp);

                        try self.genLoadASI(dst_reg, .sp, off_reg, abi_size, opposite_endian_asi);
                        break :result .{ .register = dst_reg };
                    },
                    else => unreachable,
                }
            },
            else => unreachable,
        }
    };

    return self.finishAir(inst, result, .{ ty_op.operand, .none, .none });
}

fn airCall(self: *Self, inst: Air.Inst.Index, modifier: std.builtin.CallModifier) !void {
    if (modifier == .always_tail) return self.fail("TODO implement tail calls for {}", .{self.target.cpu.arch});

    const pl_op = self.air.instructions.items(.data)[@intFromEnum(inst)].pl_op;
    const callee = pl_op.operand;
    const extra = self.air.extraData(Air.Call, pl_op.payload);
    const args = @as([]const Air.Inst.Ref, @ptrCast(self.air.extra[extra.end .. extra.end + extra.data.args_len]));
    const ty = self.typeOf(callee);
    const mod = self.bin_file.comp.module.?;
    const fn_ty = switch (ty.zigTypeTag(mod)) {
        .Fn => ty,
        .Pointer => ty.childType(mod),
        else => unreachable,
    };

    var info = try self.resolveCallingConventionValues(fn_ty, .caller);
    defer info.deinit(self);

    // CCR is volatile across function calls
    // (SCD 2.4.1, page 3P-10)
    try self.spillConditionFlagsIfOccupied();

    // Save caller-saved registers, but crucially *after* we save the
    // compare flags as saving compare flags may require a new
    // caller-saved register
    for (abi.caller_preserved_regs) |reg| {
        try self.register_manager.getReg(reg, null);
    }

    for (info.args, 0..) |mc_arg, arg_i| {
        const arg = args[arg_i];
        const arg_ty = self.typeOf(arg);
        const arg_mcv = try self.resolveInst(arg);

        switch (mc_arg) {
            .none => continue,
            .register => |reg| {
                try self.register_manager.getReg(reg, null);
                try self.genSetReg(arg_ty, reg, arg_mcv);
            },
            .stack_offset => {
                return self.fail("TODO implement calling with parameters in memory", .{});
            },
            .ptr_stack_offset => {
                return self.fail("TODO implement calling with MCValue.ptr_stack_offset arg", .{});
            },
            else => unreachable,
        }
    }

    // Due to incremental compilation, how function calls are generated depends
    // on linking.
    if (try self.air.value(callee, mod)) |func_value| {
        if (self.bin_file.tag == link.File.Elf.base_tag) {
            switch (mod.intern_pool.indexToKey(func_value.ip_index)) {
                .func => |func| {
                    const got_addr = if (self.bin_file.cast(link.File.Elf)) |elf_file| blk: {
                        const sym_index = try elf_file.zigObjectPtr().?.getOrCreateMetadataForDecl(elf_file, func.owner_decl);
                        const sym = elf_file.symbol(sym_index);
                        _ = try sym.getOrCreateZigGotEntry(sym_index, elf_file);
                        break :blk @as(u32, @intCast(sym.zigGotAddress(elf_file)));
                    } else unreachable;

                    try self.genSetReg(Type.usize, .o7, .{ .memory = got_addr });

                    _ = try self.addInst(.{
                        .tag = .jmpl,
                        .data = .{
                            .arithmetic_3op = .{
                                .is_imm = false,
                                .rd = .o7,
                                .rs1 = .o7,
                                .rs2_or_imm = .{ .rs2 = .g0 },
                            },
                        },
                    });

                    // TODO Find a way to fill this delay slot
                    _ = try self.addInst(.{
                        .tag = .nop,
                        .data = .{ .nop = {} },
                    });
                },
                .extern_func => {
                    return self.fail("TODO implement calling extern functions", .{});
                },
                else => {
                    return self.fail("TODO implement calling bitcasted functions", .{});
                },
            }
        } else @panic("TODO SPARCv9 currently does not support non-ELF binaries");
    } else {
        assert(ty.zigTypeTag(mod) == .Pointer);
        const mcv = try self.resolveInst(callee);
        try self.genSetReg(ty, .o7, mcv);

        _ = try self.addInst(.{
            .tag = .jmpl,
            .data = .{
                .arithmetic_3op = .{
                    .is_imm = false,
                    .rd = .o7,
                    .rs1 = .o7,
                    .rs2_or_imm = .{ .rs2 = .g0 },
                },
            },
        });

        // TODO Find a way to fill this delay slot
        _ = try self.addInst(.{
            .tag = .nop,
            .data = .{ .nop = {} },
        });
    }

    const result = info.return_value;

    if (args.len + 1 <= Liveness.bpi - 1) {
        var buf = [1]Air.Inst.Ref{.none} ** (Liveness.bpi - 1);
        buf[0] = callee;
        @memcpy(buf[1..][0..args.len], args);
        return self.finishAir(inst, result, buf);
    }

    var bt = try self.iterateBigTomb(inst, 1 + args.len);
    bt.feed(callee);
    for (args) |arg| {
        bt.feed(arg);
    }
    return bt.finishAir(result);
}

fn airClz(self: *Self, inst: Air.Inst.Index) !void {
    const ty_op = self.air.instructions.items(.data)[@intFromEnum(inst)].ty_op;
    const result: MCValue = if (self.liveness.isUnused(inst)) .dead else return self.fail("TODO implement airClz for {}", .{self.target.cpu.arch});
    return self.finishAir(inst, result, .{ ty_op.operand, .none, .none });
}

fn airCmp(self: *Self, inst: Air.Inst.Index, op: math.CompareOperator) !void {
    const bin_op = self.air.instructions.items(.data)[@intFromEnum(inst)].bin_op;
    const mod = self.bin_file.comp.module.?;
    const result: MCValue = if (self.liveness.isUnused(inst)) .dead else result: {
        const lhs = try self.resolveInst(bin_op.lhs);
        const rhs = try self.resolveInst(bin_op.rhs);
        const lhs_ty = self.typeOf(bin_op.lhs);

        const int_ty = switch (lhs_ty.zigTypeTag(mod)) {
            .Vector => unreachable, // Handled by cmp_vector.
            .Enum => lhs_ty.intTagType(mod),
            .Int => lhs_ty,
            .Bool => Type.u1,
            .Pointer => Type.usize,
            .ErrorSet => Type.u16,
            .Optional => blk: {
                const payload_ty = lhs_ty.optionalChild(mod);
                if (!payload_ty.hasRuntimeBitsIgnoreComptime(mod)) {
                    break :blk Type.u1;
                } else if (lhs_ty.isPtrLikeOptional(mod)) {
                    break :blk Type.usize;
                } else {
                    return self.fail("TODO SPARCv9 cmp non-pointer optionals", .{});
                }
            },
            .Float => return self.fail("TODO SPARCv9 cmp floats", .{}),
            else => unreachable,
        };

        const int_info = int_ty.intInfo(mod);
        if (int_info.bits <= 64) {
            _ = try self.binOp(.cmp_eq, lhs, rhs, int_ty, int_ty, BinOpMetadata{
                .lhs = bin_op.lhs,
                .rhs = bin_op.rhs,
                .inst = inst,
            });

            try self.spillConditionFlagsIfOccupied();
            self.condition_flags_inst = inst;

            break :result switch (int_info.signedness) {
                .signed => MCValue{ .condition_flags = .{
                    .cond = .{ .icond = Instruction.ICondition.fromCompareOperatorSigned(op) },
                    .ccr = .xcc,
                } },
                .unsigned => MCValue{ .condition_flags = .{
                    .cond = .{ .icond = Instruction.ICondition.fromCompareOperatorUnsigned(op) },
                    .ccr = .xcc,
                } },
            };
        } else {
            return self.fail("TODO SPARCv9 cmp for ints > 64 bits", .{});
        }
    };
    return self.finishAir(inst, result, .{ bin_op.lhs, bin_op.rhs, .none });
}

fn airCmpLtErrorsLen(self: *Self, inst: Air.Inst.Index) !void {
    const un_op = self.air.instructions.items(.data)[@intFromEnum(inst)].un_op;
    const operand = try self.resolveInst(un_op);
    _ = operand;
    const result: MCValue = if (self.liveness.isUnused(inst)) .dead else return self.fail("TODO implement airCmpLtErrorsLen for {}", .{self.target.cpu.arch});
    return self.finishAir(inst, result, .{ un_op, .none, .none });
}

fn airCmpxchg(self: *Self, inst: Air.Inst.Index) !void {
    const ty_pl = self.air.instructions.items(.data)[@intFromEnum(inst)].ty_pl;
    const extra = self.air.extraData(Air.Block, ty_pl.payload);
    _ = extra;

    return self.fail("TODO implement airCmpxchg for {}", .{
        self.target.cpu.arch,
    });
}

fn airCondBr(self: *Self, inst: Air.Inst.Index) !void {
    const pl_op = self.air.instructions.items(.data)[@intFromEnum(inst)].pl_op;
    const condition = try self.resolveInst(pl_op.operand);
    const extra = self.air.extraData(Air.CondBr, pl_op.payload);
    const then_body: []const Air.Inst.Index = @ptrCast(self.air.extra[extra.end..][0..extra.data.then_body_len]);
    const else_body: []const Air.Inst.Index = @ptrCast(self.air.extra[extra.end + then_body.len ..][0..extra.data.else_body_len]);
    const liveness_condbr = self.liveness.getCondBr(inst);

    // Here we emit a branch to the false section.
    const reloc: Mir.Inst.Index = try self.condBr(condition);

    // If the condition dies here in this condbr instruction, process
    // that death now instead of later as this has an effect on
    // whether it needs to be spilled in the branches
    if (self.liveness.operandDies(inst, 0)) {
        if (pl_op.operand.toIndex()) |op_index| {
            self.processDeath(op_index);
        }
    }

    // Capture the state of register and stack allocation state so that we can revert to it.
    const parent_next_stack_offset = self.next_stack_offset;
    const parent_free_registers = self.register_manager.free_registers;
    var parent_stack = try self.stack.clone(self.gpa);
    defer parent_stack.deinit(self.gpa);
    const parent_registers = self.register_manager.registers;
    const parent_condition_flags_inst = self.condition_flags_inst;

    try self.branch_stack.append(.{});
    errdefer {
        _ = self.branch_stack.pop();
    }

    try self.ensureProcessDeathCapacity(liveness_condbr.then_deaths.len);
    for (liveness_condbr.then_deaths) |operand| {
        self.processDeath(operand);
    }
    try self.genBody(then_body);

    // Revert to the previous register and stack allocation state.

    var saved_then_branch = self.branch_stack.pop();
    defer saved_then_branch.deinit(self.gpa);

    self.register_manager.registers = parent_registers;
    self.condition_flags_inst = parent_condition_flags_inst;

    self.stack.deinit(self.gpa);
    self.stack = parent_stack;
    parent_stack = .{};

    self.next_stack_offset = parent_next_stack_offset;
    self.register_manager.free_registers = parent_free_registers;

    try self.performReloc(reloc);
    const else_branch = self.branch_stack.addOneAssumeCapacity();
    else_branch.* = .{};

    try self.ensureProcessDeathCapacity(liveness_condbr.else_deaths.len);
    for (liveness_condbr.else_deaths) |operand| {
        self.processDeath(operand);
    }
    try self.genBody(else_body);

    // At this point, each branch will possibly have conflicting values for where
    // each instruction is stored. They agree, however, on which instructions are alive/dead.
    // We use the first ("then") branch as canonical, and here emit
    // instructions into the second ("else") branch to make it conform.
    // We continue respect the data structure semantic guarantees of the else_branch so
    // that we can use all the code emitting abstractions. This is why at the bottom we
    // assert that parent_branch.free_registers equals the saved_then_branch.free_registers
    // rather than assigning it.
    const parent_branch = &self.branch_stack.items[self.branch_stack.items.len - 2];
    try parent_branch.inst_table.ensureUnusedCapacity(self.gpa, else_branch.inst_table.count());

    const else_slice = else_branch.inst_table.entries.slice();
    const else_keys = else_slice.items(.key);
    const else_values = else_slice.items(.value);
    for (else_keys, 0..) |else_key, else_idx| {
        const else_value = else_values[else_idx];
        const canon_mcv = if (saved_then_branch.inst_table.fetchSwapRemove(else_key)) |then_entry| blk: {
            // The instruction's MCValue is overridden in both branches.
            log.debug("condBr put branch table (key = %{d}, value = {})", .{ else_key, then_entry.value });
            parent_branch.inst_table.putAssumeCapacity(else_key, then_entry.value);
            if (else_value == .dead) {
                assert(then_entry.value == .dead);
                continue;
            }
            break :blk then_entry.value;
        } else blk: {
            if (else_value == .dead)
                continue;
            // The instruction is only overridden in the else branch.
            var i: usize = self.branch_stack.items.len - 2;
            while (true) {
                i -= 1; // If this overflows, the question is: why wasn't the instruction marked dead?
                if (self.branch_stack.items[i].inst_table.get(else_key)) |mcv| {
                    assert(mcv != .dead);
                    break :blk mcv;
                }
            }
        };
        log.debug("consolidating else_entry {d} {}=>{}", .{ else_key, else_value, canon_mcv });
        // TODO make sure the destination stack offset / register does not already have something
        // going on there.
        try self.setRegOrMem(self.typeOfIndex(else_key), canon_mcv, else_value);
        // TODO track the new register / stack allocation
    }
    try parent_branch.inst_table.ensureUnusedCapacity(self.gpa, saved_then_branch.inst_table.count());
    const then_slice = saved_then_branch.inst_table.entries.slice();
    const then_keys = then_slice.items(.key);
    const then_values = then_slice.items(.value);
    for (then_keys, 0..) |then_key, then_idx| {
        const then_value = then_values[then_idx];
        // We already deleted the items from this table that matched the else_branch.
        // So these are all instructions that are only overridden in the then branch.
        parent_branch.inst_table.putAssumeCapacity(then_key, then_value);
        if (then_value == .dead)
            continue;
        const parent_mcv = blk: {
            var i: usize = self.branch_stack.items.len - 2;
            while (true) {
                i -= 1;
                if (self.branch_stack.items[i].inst_table.get(then_key)) |mcv| {
                    assert(mcv != .dead);
                    break :blk mcv;
                }
            }
        };
        log.debug("consolidating then_entry {d} {}=>{}", .{ then_key, parent_mcv, then_value });
        // TODO make sure the destination stack offset / register does not already have something
        // going on there.
        try self.setRegOrMem(self.typeOfIndex(then_key), parent_mcv, then_value);
        // TODO track the new register / stack allocation
    }

    {
        var item = self.branch_stack.pop();
        item.deinit(self.gpa);
    }

    // We already took care of pl_op.operand earlier, so we're going
    // to pass .none here
    return self.finishAir(inst, .unreach, .{ .none, .none, .none });
}

fn airCtz(self: *Self, inst: Air.Inst.Index) !void {
    const ty_op = self.air.instructions.items(.data)[@intFromEnum(inst)].ty_op;
    const result: MCValue = if (self.liveness.isUnused(inst)) .dead else return self.fail("TODO implement airCtz for {}", .{self.target.cpu.arch});
    return self.finishAir(inst, result, .{ ty_op.operand, .none, .none });
}

fn airDbgInlineBlock(self: *Self, inst: Air.Inst.Index) !void {
    const mod = self.bin_file.comp.module.?;
    const ty_pl = self.air.instructions.items(.data)[@intFromEnum(inst)].ty_pl;
    const extra = self.air.extraData(Air.DbgInlineBlock, ty_pl.payload);
    const func = mod.funcInfo(extra.data.func);
    // TODO emit debug info for function change
    _ = func;
    try self.lowerBlock(inst, @ptrCast(self.air.extra[extra.end..][0..extra.data.body_len]));
}

fn airDbgStmt(self: *Self, inst: Air.Inst.Index) !void {
    const dbg_stmt = self.air.instructions.items(.data)[@intFromEnum(inst)].dbg_stmt;

    _ = try self.addInst(.{
        .tag = .dbg_line,
        .data = .{
            .dbg_line_column = .{
                .line = dbg_stmt.line,
                .column = dbg_stmt.column,
            },
        },
    });

    return self.finishAirBookkeeping();
}

fn airDbgVar(self: *Self, inst: Air.Inst.Index) !void {
    const pl_op = self.air.instructions.items(.data)[@intFromEnum(inst)].pl_op;
    const name = self.air.nullTerminatedString(pl_op.payload);
    const operand = pl_op.operand;
    // TODO emit debug info for this variable
    _ = name;
    return self.finishAir(inst, .dead, .{ operand, .none, .none });
}

fn airDiv(self: *Self, inst: Air.Inst.Index) !void {
    const bin_op = self.air.instructions.items(.data)[@intFromEnum(inst)].bin_op;
    const result: MCValue = if (self.liveness.isUnused(inst)) .dead else return self.fail("TODO implement div for {}", .{self.target.cpu.arch});
    return self.finishAir(inst, result, .{ bin_op.lhs, bin_op.rhs, .none });
}

fn airErrorName(self: *Self, inst: Air.Inst.Index) !void {
    const un_op = self.air.instructions.items(.data)[@intFromEnum(inst)].un_op;
    const operand = try self.resolveInst(un_op);
    const result: MCValue = if (self.liveness.isUnused(inst)) .dead else {
        _ = operand;
        return self.fail("TODO implement airErrorName for {}", .{self.target.cpu.arch});
    };
    return self.finishAir(inst, result, .{ un_op, .none, .none });
}

fn airErrUnionPayloadPtrSet(self: *Self, inst: Air.Inst.Index) !void {
    const ty_op = self.air.instructions.items(.data)[@intFromEnum(inst)].ty_op;
    const result: MCValue = if (self.liveness.isUnused(inst)) .dead else return self.fail("TODO implement .errunion_payload_ptr_set for {}", .{self.target.cpu.arch});
    return self.finishAir(inst, result, .{ ty_op.operand, .none, .none });
}

fn airFence(self: *Self, inst: Air.Inst.Index) !void {
    // TODO weaken this as needed, currently this implements the strongest membar form
    const fence = self.air.instructions.items(.data)[@intFromEnum(inst)].fence;
    _ = fence;

    // membar #StoreStore | #LoadStore | #StoreLoad | #LoadLoad
    _ = try self.addInst(.{
        .tag = .membar,
        .data = .{
            .membar_mask = .{
                .mmask = .{
                    .store_store = true,
                    .store_load = true,
                    .load_store = true,
                    .load_load = true,
                },
            },
        },
    });

    return self.finishAir(inst, .dead, .{ .none, .none, .none });
}

fn airIntFromFloat(self: *Self, inst: Air.Inst.Index) !void {
    const ty_op = self.air.instructions.items(.data)[@intFromEnum(inst)].ty_op;
    const result: MCValue = if (self.liveness.isUnused(inst)) .dead else return self.fail("TODO implement airIntFromFloat for {}", .{
        self.target.cpu.arch,
    });
    return self.finishAir(inst, result, .{ ty_op.operand, .none, .none });
}

fn airGetUnionTag(self: *Self, inst: Air.Inst.Index) !void {
    const ty_op = self.air.instructions.items(.data)[@intFromEnum(inst)].ty_op;
    const result: MCValue = if (self.liveness.isUnused(inst)) .dead else return self.fail("TODO implement airGetUnionTag for {}", .{self.target.cpu.arch});
    return self.finishAir(inst, result, .{ ty_op.operand, .none, .none });
}

fn airIntCast(self: *Self, inst: Air.Inst.Index) !void {
    const ty_op = self.air.instructions.items(.data)[@intFromEnum(inst)].ty_op;
    if (self.liveness.isUnused(inst))
        return self.finishAir(inst, .dead, .{ ty_op.operand, .none, .none });

    const mod = self.bin_file.comp.module.?;
    const operand_ty = self.typeOf(ty_op.operand);
    const operand = try self.resolveInst(ty_op.operand);
    const info_a = operand_ty.intInfo(mod);
    const info_b = self.typeOfIndex(inst).intInfo(mod);
    if (info_a.signedness != info_b.signedness)
        return self.fail("TODO gen intcast sign safety in semantic analysis", .{});

    if (info_a.bits == info_b.bits)
        return self.finishAir(inst, operand, .{ ty_op.operand, .none, .none });

    return self.fail("TODO implement intCast for {}", .{self.target.cpu.arch});
}

fn airFloatFromInt(self: *Self, inst: Air.Inst.Index) !void {
    const ty_op = self.air.instructions.items(.data)[@intFromEnum(inst)].ty_op;
    const result: MCValue = if (self.liveness.isUnused(inst)) .dead else return self.fail("TODO implement airFloatFromInt for {}", .{
        self.target.cpu.arch,
    });
    return self.finishAir(inst, result, .{ ty_op.operand, .none, .none });
}

fn airIsErr(self: *Self, inst: Air.Inst.Index) !void {
    const un_op = self.air.instructions.items(.data)[@intFromEnum(inst)].un_op;
    const result: MCValue = if (self.liveness.isUnused(inst)) .dead else result: {
        const operand = try self.resolveInst(un_op);
        const ty = self.typeOf(un_op);
        break :result try self.isErr(ty, operand);
    };
    return self.finishAir(inst, result, .{ un_op, .none, .none });
}

fn airIsNonErr(self: *Self, inst: Air.Inst.Index) !void {
    const un_op = self.air.instructions.items(.data)[@intFromEnum(inst)].un_op;
    const result: MCValue = if (self.liveness.isUnused(inst)) .dead else result: {
        const operand = try self.resolveInst(un_op);
        const ty = self.typeOf(un_op);
        break :result try self.isNonErr(ty, operand);
    };
    return self.finishAir(inst, result, .{ un_op, .none, .none });
}

fn airIsNull(self: *Self, inst: Air.Inst.Index) !void {
    const un_op = self.air.instructions.items(.data)[@intFromEnum(inst)].un_op;
    const result: MCValue = if (self.liveness.isUnused(inst)) .dead else result: {
        const operand = try self.resolveInst(un_op);
        break :result try self.isNull(operand);
    };
    return self.finishAir(inst, result, .{ un_op, .none, .none });
}

fn airIsNonNull(self: *Self, inst: Air.Inst.Index) !void {
    const un_op = self.air.instructions.items(.data)[@intFromEnum(inst)].un_op;
    const result: MCValue = if (self.liveness.isUnused(inst)) .dead else result: {
        const operand = try self.resolveInst(un_op);
        break :result try self.isNonNull(operand);
    };
    return self.finishAir(inst, result, .{ un_op, .none, .none });
}

fn airLoad(self: *Self, inst: Air.Inst.Index) !void {
    const mod = self.bin_file.comp.module.?;
    const ty_op = self.air.instructions.items(.data)[@intFromEnum(inst)].ty_op;
    const elem_ty = self.typeOfIndex(inst);
    const elem_size = elem_ty.abiSize(mod);
    const result: MCValue = result: {
        if (!elem_ty.hasRuntimeBits(mod))
            break :result MCValue.none;

        const ptr = try self.resolveInst(ty_op.operand);
        const is_volatile = self.typeOf(ty_op.operand).isVolatilePtr(mod);
        if (self.liveness.isUnused(inst) and !is_volatile)
            break :result MCValue.dead;

        const dst_mcv: MCValue = blk: {
            if (elem_size <= 8 and self.reuseOperand(inst, ty_op.operand, 0, ptr)) {
                // The MCValue that holds the pointer can be re-used as the value.
                break :blk switch (ptr) {
                    .register => |r| MCValue{ .register = r },
                    else => ptr,
                };
            } else {
                break :blk try self.allocRegOrMem(inst, true);
            }
        };
        try self.load(dst_mcv, ptr, self.typeOf(ty_op.operand));
        break :result dst_mcv;
    };
    return self.finishAir(inst, result, .{ ty_op.operand, .none, .none });
}

fn airLoop(self: *Self, inst: Air.Inst.Index) !void {
    // A loop is a setup to be able to jump back to the beginning.
    const ty_pl = self.air.instructions.items(.data)[@intFromEnum(inst)].ty_pl;
    const loop = self.air.extraData(Air.Block, ty_pl.payload);
    const body: []const Air.Inst.Index = @ptrCast(self.air.extra[loop.end .. loop.end + loop.data.body_len]);
    const start = @as(u32, @intCast(self.mir_instructions.len));

    try self.genBody(body);
    try self.jump(start);

    return self.finishAirBookkeeping();
}

fn airMemset(self: *Self, inst: Air.Inst.Index, safety: bool) !void {
    if (safety) {
        // TODO if the value is undef, write 0xaa bytes to dest
    } else {
        // TODO if the value is undef, don't lower this instruction
    }
    const pl_op = self.air.instructions.items(.data)[@intFromEnum(inst)].pl_op;
    const extra = self.air.extraData(Air.Bin, pl_op.payload);

    const operand = pl_op.operand;
    const value = extra.data.lhs;
    const length = extra.data.rhs;
    _ = operand;
    _ = value;
    _ = length;

    return self.fail("TODO implement airMemset for {}", .{self.target.cpu.arch});
}

fn airMinMax(self: *Self, inst: Air.Inst.Index) !void {
    const tag = self.air.instructions.items(.tag)[@intFromEnum(inst)];
    const bin_op = self.air.instructions.items(.data)[@intFromEnum(inst)].bin_op;
    const lhs = try self.resolveInst(bin_op.lhs);
    const rhs = try self.resolveInst(bin_op.rhs);
    const lhs_ty = self.typeOf(bin_op.lhs);
    const rhs_ty = self.typeOf(bin_op.rhs);

    const result: MCValue = if (self.liveness.isUnused(inst))
        .dead
    else
        try self.minMax(tag, lhs, rhs, lhs_ty, rhs_ty);

    return self.finishAir(inst, result, .{ bin_op.lhs, bin_op.rhs, .none });
}

fn airMod(self: *Self, inst: Air.Inst.Index) !void {
    const bin_op = self.air.instructions.items(.data)[@intFromEnum(inst)].bin_op;
    const lhs = try self.resolveInst(bin_op.lhs);
    const rhs = try self.resolveInst(bin_op.rhs);
    const lhs_ty = self.typeOf(bin_op.lhs);
    const rhs_ty = self.typeOf(bin_op.rhs);
    assert(lhs_ty.eql(rhs_ty, self.bin_file.comp.module.?));

    if (self.liveness.isUnused(inst))
        return self.finishAir(inst, .dead, .{ bin_op.lhs, bin_op.rhs, .none });

    // TODO add safety check

    // We use manual assembly emission to generate faster code
    // First, ensure lhs, rhs, rem, and added are in registers

    const lhs_is_register = lhs == .register;
    const rhs_is_register = rhs == .register;

    const lhs_reg = if (lhs_is_register)
        lhs.register
    else
        try self.register_manager.allocReg(null, gp);

    const lhs_lock = self.register_manager.lockReg(lhs_reg);
    defer if (lhs_lock) |reg| self.register_manager.unlockReg(reg);

    const rhs_reg = if (rhs_is_register)
        rhs.register
    else
        try self.register_manager.allocReg(null, gp);
    const rhs_lock = self.register_manager.lockReg(rhs_reg);
    defer if (rhs_lock) |reg| self.register_manager.unlockReg(reg);

    if (!lhs_is_register) try self.genSetReg(lhs_ty, lhs_reg, lhs);
    if (!rhs_is_register) try self.genSetReg(rhs_ty, rhs_reg, rhs);

    const regs = try self.register_manager.allocRegs(2, .{ null, null }, gp);
    const regs_locks = self.register_manager.lockRegsAssumeUnused(2, regs);
    defer for (regs_locks) |reg| {
        self.register_manager.unlockReg(reg);
    };

    const add_reg = regs[0];
    const mod_reg = regs[1];

    // mod_reg = @rem(lhs_reg, rhs_reg)
    _ = try self.addInst(.{
        .tag = .sdivx,
        .data = .{
            .arithmetic_3op = .{
                .is_imm = false,
                .rd = mod_reg,
                .rs1 = lhs_reg,
                .rs2_or_imm = .{ .rs2 = rhs_reg },
            },
        },
    });

    _ = try self.addInst(.{
        .tag = .mulx,
        .data = .{
            .arithmetic_3op = .{
                .is_imm = false,
                .rd = mod_reg,
                .rs1 = mod_reg,
                .rs2_or_imm = .{ .rs2 = rhs_reg },
            },
        },
    });

    _ = try self.addInst(.{
        .tag = .sub,
        .data = .{
            .arithmetic_3op = .{
                .is_imm = false,
                .rd = mod_reg,
                .rs1 = lhs_reg,
                .rs2_or_imm = .{ .rs2 = mod_reg },
            },
        },
    });

    // add_reg = mod_reg + rhs_reg
    _ = try self.addInst(.{
        .tag = .add,
        .data = .{
            .arithmetic_3op = .{
                .is_imm = false,
                .rd = add_reg,
                .rs1 = mod_reg,
                .rs2_or_imm = .{ .rs2 = rhs_reg },
            },
        },
    });

    // if (add_reg == rhs_reg) add_reg = 0
    _ = try self.addInst(.{
        .tag = .cmp,
        .data = .{
            .arithmetic_2op = .{
                .is_imm = false,
                .rs1 = add_reg,
                .rs2_or_imm = .{ .rs2 = rhs_reg },
            },
        },
    });

    _ = try self.addInst(.{
        .tag = .movcc,
        .data = .{
            .conditional_move_int = .{
                .is_imm = true,
                .ccr = .xcc,
                .cond = .{ .icond = .eq },
                .rd = add_reg,
                .rs2_or_imm = .{ .imm = 0 },
            },
        },
    });

    // if (lhs_reg < 0) mod_reg = add_reg
    _ = try self.addInst(.{
        .tag = .movr,
        .data = .{
            .conditional_move_reg = .{
                .is_imm = false,
                .cond = .lt_zero,
                .rd = mod_reg,
                .rs1 = lhs_reg,
                .rs2_or_imm = .{ .rs2 = add_reg },
            },
        },
    });

    return self.finishAir(inst, .{ .register = mod_reg }, .{ bin_op.lhs, bin_op.rhs, .none });
}

fn airMulSat(self: *Self, inst: Air.Inst.Index) !void {
    const bin_op = self.air.instructions.items(.data)[@intFromEnum(inst)].bin_op;
    const result: MCValue = if (self.liveness.isUnused(inst)) .dead else return self.fail("TODO implement mul_sat for {}", .{self.target.cpu.arch});
    return self.finishAir(inst, result, .{ bin_op.lhs, bin_op.rhs, .none });
}

fn airMulWithOverflow(self: *Self, inst: Air.Inst.Index) !void {
    //const tag = self.air.instructions.items(.tag)[@intFromEnum(inst)];
    const ty_pl = self.air.instructions.items(.data)[@intFromEnum(inst)].ty_pl;
    const extra = self.air.extraData(Air.Bin, ty_pl.payload).data;
    const mod = self.bin_file.comp.module.?;
    const result: MCValue = if (self.liveness.isUnused(inst)) .dead else result: {
        const lhs = try self.resolveInst(extra.lhs);
        const rhs = try self.resolveInst(extra.rhs);
        const lhs_ty = self.typeOf(extra.lhs);
        const rhs_ty = self.typeOf(extra.rhs);

        switch (lhs_ty.zigTypeTag(mod)) {
            .Vector => return self.fail("TODO implement mul_with_overflow for vectors", .{}),
            .Int => {
                assert(lhs_ty.eql(rhs_ty, mod));
                const int_info = lhs_ty.intInfo(mod);
                switch (int_info.bits) {
                    1...32 => {
                        try self.spillConditionFlagsIfOccupied();

                        const dest = try self.binOp(.mul, lhs, rhs, lhs_ty, rhs_ty, null);

                        const dest_reg = dest.register;
                        const dest_reg_lock = self.register_manager.lockRegAssumeUnused(dest_reg);
                        defer self.register_manager.unlockReg(dest_reg_lock);

                        const truncated_reg = try self.register_manager.allocReg(null, gp);
                        const truncated_reg_lock = self.register_manager.lockRegAssumeUnused(truncated_reg);
                        defer self.register_manager.unlockReg(truncated_reg_lock);

                        try self.truncRegister(
                            dest_reg,
                            truncated_reg,
                            int_info.signedness,
                            int_info.bits,
                        );

                        _ = try self.addInst(.{
                            .tag = .cmp,
                            .data = .{ .arithmetic_2op = .{
                                .is_imm = false,
                                .rs1 = dest_reg,
                                .rs2_or_imm = .{ .rs2 = truncated_reg },
                            } },
                        });

                        const cond = Instruction.ICondition.ne;
                        const ccr = Instruction.CCR.xcc;

                        break :result MCValue{ .register_with_overflow = .{
                            .reg = truncated_reg,
                            .flag = .{ .cond = cond, .ccr = ccr },
                        } };
                    },
                    // XXX DO NOT call __multi3 directly as it'll result in us doing six multiplications,
                    // which is far more than strictly necessary
                    33...64 => return self.fail("TODO copy compiler-rt's mulddi3 for a 64x64->128 multiply", .{}),
                    else => return self.fail("TODO overflow operations on other integer sizes", .{}),
                }
            },
            else => unreachable,
        }
    };
    return self.finishAir(inst, result, .{ extra.lhs, extra.rhs, .none });
}

fn airNot(self: *Self, inst: Air.Inst.Index) !void {
    const ty_op = self.air.instructions.items(.data)[@intFromEnum(inst)].ty_op;
    const mod = self.bin_file.comp.module.?;
    const result: MCValue = if (self.liveness.isUnused(inst)) .dead else result: {
        const operand = try self.resolveInst(ty_op.operand);
        const operand_ty = self.typeOf(ty_op.operand);
        switch (operand) {
            .dead => unreachable,
            .unreach => unreachable,
            .condition_flags => |op| {
                break :result MCValue{
                    .condition_flags = .{
                        .cond = op.cond.negate(),
                        .ccr = op.ccr,
                    },
                };
            },
            else => {
                switch (operand_ty.zigTypeTag(mod)) {
                    .Bool => {
                        const op_reg = switch (operand) {
                            .register => |r| r,
                            else => try self.copyToTmpRegister(operand_ty, operand),
                        };
                        const reg_lock = self.register_manager.lockRegAssumeUnused(op_reg);
                        defer self.register_manager.unlockReg(reg_lock);

                        const dest_reg = blk: {
                            if (operand == .register and self.reuseOperand(inst, ty_op.operand, 0, operand)) {
                                break :blk op_reg;
                            }

                            const reg = try self.register_manager.allocReg(null, gp);
                            break :blk reg;
                        };

                        _ = try self.addInst(.{
                            .tag = .xor,
                            .data = .{
                                .arithmetic_3op = .{
                                    .is_imm = true,
                                    .rd = dest_reg,
                                    .rs1 = op_reg,
                                    .rs2_or_imm = .{ .imm = 1 },
                                },
                            },
                        });

                        break :result MCValue{ .register = dest_reg };
                    },
                    .Vector => return self.fail("TODO bitwise not for vectors", .{}),
                    .Int => {
                        const int_info = operand_ty.intInfo(mod);
                        if (int_info.bits <= 64) {
                            const op_reg = switch (operand) {
                                .register => |r| r,
                                else => try self.copyToTmpRegister(operand_ty, operand),
                            };
                            const reg_lock = self.register_manager.lockRegAssumeUnused(op_reg);
                            defer self.register_manager.unlockReg(reg_lock);

                            const dest_reg = blk: {
                                if (operand == .register and self.reuseOperand(inst, ty_op.operand, 0, operand)) {
                                    break :blk op_reg;
                                }

                                const reg = try self.register_manager.allocReg(null, gp);
                                break :blk reg;
                            };

                            _ = try self.addInst(.{
                                .tag = .not,
                                .data = .{
                                    .arithmetic_2op = .{
                                        .is_imm = false,
                                        .rs1 = dest_reg,
                                        .rs2_or_imm = .{ .rs2 = op_reg },
                                    },
                                },
                            });

                            try self.truncRegister(dest_reg, dest_reg, int_info.signedness, int_info.bits);

                            break :result MCValue{ .register = dest_reg };
                        } else {
                            return self.fail("TODO sparc64 not on integers > u64/i64", .{});
                        }
                    },
                    else => unreachable,
                }
            },
        }
    };
    return self.finishAir(inst, result, .{ ty_op.operand, .none, .none });
}

fn airOptionalPayload(self: *Self, inst: Air.Inst.Index) !void {
    const ty_op = self.air.instructions.items(.data)[@intFromEnum(inst)].ty_op;
    const result: MCValue = if (self.liveness.isUnused(inst)) .dead else return self.fail("TODO implement .optional_payload for {}", .{self.target.cpu.arch});
    return self.finishAir(inst, result, .{ ty_op.operand, .none, .none });
}

fn airOptionalPayloadPtr(self: *Self, inst: Air.Inst.Index) !void {
    const ty_op = self.air.instructions.items(.data)[@intFromEnum(inst)].ty_op;
    const result: MCValue = if (self.liveness.isUnused(inst)) .dead else return self.fail("TODO implement .optional_payload_ptr for {}", .{self.target.cpu.arch});
    return self.finishAir(inst, result, .{ ty_op.operand, .none, .none });
}

fn airOptionalPayloadPtrSet(self: *Self, inst: Air.Inst.Index) !void {
    const ty_op = self.air.instructions.items(.data)[@intFromEnum(inst)].ty_op;
    const result: MCValue = if (self.liveness.isUnused(inst)) .dead else return self.fail("TODO implement .optional_payload_ptr_set for {}", .{self.target.cpu.arch});
    return self.finishAir(inst, result, .{ ty_op.operand, .none, .none });
}

fn airPopcount(self: *Self, inst: Air.Inst.Index) !void {
    const ty_op = self.air.instructions.items(.data)[@intFromEnum(inst)].ty_op;
    const result: MCValue = if (self.liveness.isUnused(inst)) .dead else return self.fail("TODO implement airPopcount for {}", .{self.target.cpu.arch});
    return self.finishAir(inst, result, .{ ty_op.operand, .none, .none });
}

fn airPrefetch(self: *Self, inst: Air.Inst.Index) !void {
    const prefetch = self.air.instructions.items(.data)[@intFromEnum(inst)].prefetch;
    // TODO Emit a PREFETCH/IPREFETCH as necessary, see A.7 and A.42
    return self.finishAir(inst, MCValue.dead, .{ prefetch.ptr, .none, .none });
}

fn airPtrElemVal(self: *Self, inst: Air.Inst.Index) !void {
    const is_volatile = false; // TODO
    const bin_op = self.air.instructions.items(.data)[@intFromEnum(inst)].bin_op;
    const result: MCValue = if (!is_volatile and self.liveness.isUnused(inst)) .dead else return self.fail("TODO implement ptr_elem_val for {}", .{self.target.cpu.arch});
    return self.finishAir(inst, result, .{ bin_op.lhs, bin_op.rhs, .none });
}

fn airPtrElemPtr(self: *Self, inst: Air.Inst.Index) !void {
    const ty_pl = self.air.instructions.items(.data)[@intFromEnum(inst)].ty_pl;
    const extra = self.air.extraData(Air.Bin, ty_pl.payload).data;
    const result: MCValue = if (self.liveness.isUnused(inst)) .dead else return self.fail("TODO implement ptr_elem_ptr for {}", .{self.target.cpu.arch});
    return self.finishAir(inst, result, .{ extra.lhs, extra.rhs, .none });
}

fn airPtrSliceLenPtr(self: *Self, inst: Air.Inst.Index) !void {
    const ty_op = self.air.instructions.items(.data)[@intFromEnum(inst)].ty_op;
    const result: MCValue = if (self.liveness.isUnused(inst)) .dead else result: {
        const ptr_bits = self.target.ptrBitWidth();
        const ptr_bytes = @divExact(ptr_bits, 8);
        const mcv = try self.resolveInst(ty_op.operand);
        switch (mcv) {
            .dead, .unreach, .none => unreachable,
            .ptr_stack_offset => |off| {
                break :result MCValue{ .ptr_stack_offset = off - ptr_bytes };
            },
            else => return self.fail("TODO implement ptr_slice_len_ptr for {}", .{mcv}),
        }
    };
    return self.finishAir(inst, result, .{ ty_op.operand, .none, .none });
}

fn airPtrSlicePtrPtr(self: *Self, inst: Air.Inst.Index) !void {
    const ty_op = self.air.instructions.items(.data)[@intFromEnum(inst)].ty_op;
    const result: MCValue = if (self.liveness.isUnused(inst)) .dead else result: {
        const mcv = try self.resolveInst(ty_op.operand);
        switch (mcv) {
            .dead, .unreach, .none => unreachable,
            .ptr_stack_offset => |off| {
                break :result MCValue{ .ptr_stack_offset = off };
            },
            else => return self.fail("TODO implement ptr_slice_len_ptr for {}", .{mcv}),
        }
    };
    return self.finishAir(inst, result, .{ ty_op.operand, .none, .none });
}

fn airIntFromPtr(self: *Self, inst: Air.Inst.Index) !void {
    const un_op = self.air.instructions.items(.data)[@intFromEnum(inst)].un_op;
    const result = try self.resolveInst(un_op);
    return self.finishAir(inst, result, .{ un_op, .none, .none });
}

fn airRem(self: *Self, inst: Air.Inst.Index) !void {
    const bin_op = self.air.instructions.items(.data)[@intFromEnum(inst)].bin_op;
    const lhs = try self.resolveInst(bin_op.lhs);
    const rhs = try self.resolveInst(bin_op.rhs);
    const lhs_ty = self.typeOf(bin_op.lhs);
    const rhs_ty = self.typeOf(bin_op.rhs);

    // TODO add safety check

    // result = lhs - @divTrunc(lhs, rhs) * rhs
    const result: MCValue = if (self.liveness.isUnused(inst)) blk: {
        break :blk .dead;
    } else blk: {
        const tmp0 = try self.binOp(.div_trunc, lhs, rhs, lhs_ty, rhs_ty, null);
        const tmp1 = try self.binOp(.mul, tmp0, rhs, lhs_ty, rhs_ty, null);
        break :blk try self.binOp(.sub, lhs, tmp1, lhs_ty, rhs_ty, null);
    };

    return self.finishAir(inst, result, .{ bin_op.lhs, bin_op.rhs, .none });
}

fn airRet(self: *Self, inst: Air.Inst.Index) !void {
    const un_op = self.air.instructions.items(.data)[@intFromEnum(inst)].un_op;
    const operand = try self.resolveInst(un_op);
    try self.ret(operand);
    return self.finishAir(inst, .dead, .{ un_op, .none, .none });
}

fn airRetLoad(self: *Self, inst: Air.Inst.Index) !void {
    const un_op = self.air.instructions.items(.data)[@intFromEnum(inst)].un_op;
    const ptr = try self.resolveInst(un_op);
    _ = ptr;
    return self.fail("TODO implement airRetLoad for {}", .{self.target.cpu.arch});
    //return self.finishAir(inst, .dead, .{ un_op, .none, .none });
}

fn airRetPtr(self: *Self, inst: Air.Inst.Index) !void {
    const stack_offset = try self.allocMemPtr(inst);
    return self.finishAir(inst, .{ .ptr_stack_offset = stack_offset }, .{ .none, .none, .none });
}

fn airSetUnionTag(self: *Self, inst: Air.Inst.Index) !void {
    const bin_op = self.air.instructions.items(.data)[@intFromEnum(inst)].bin_op;
    _ = bin_op;
    return self.fail("TODO implement airSetUnionTag for {}", .{self.target.cpu.arch});
}

fn airShlSat(self: *Self, inst: Air.Inst.Index) !void {
    const bin_op = self.air.instructions.items(.data)[@intFromEnum(inst)].bin_op;
    const result: MCValue = if (self.liveness.isUnused(inst)) .dead else return self.fail("TODO implement shl_sat for {}", .{self.target.cpu.arch});
    return self.finishAir(inst, result, .{ bin_op.lhs, bin_op.rhs, .none });
}

fn airShlWithOverflow(self: *Self, inst: Air.Inst.Index) !void {
    const ty_pl = self.air.instructions.items(.data)[@intFromEnum(inst)].ty_pl;
    const extra = self.air.extraData(Air.Bin, ty_pl.payload).data;
    const mod = self.bin_file.comp.module.?;
    const result: MCValue = if (self.liveness.isUnused(inst)) .dead else result: {
        const lhs = try self.resolveInst(extra.lhs);
        const rhs = try self.resolveInst(extra.rhs);
        const lhs_ty = self.typeOf(extra.lhs);
        const rhs_ty = self.typeOf(extra.rhs);

        switch (lhs_ty.zigTypeTag(mod)) {
            .Vector => return self.fail("TODO implement mul_with_overflow for vectors", .{}),
            .Int => {
                const int_info = lhs_ty.intInfo(mod);
                if (int_info.bits <= 64) {
                    try self.spillConditionFlagsIfOccupied();

                    const lhs_lock: ?RegisterLock = if (lhs == .register)
                        self.register_manager.lockRegAssumeUnused(lhs.register)
                    else
                        null;
                    // TODO this currently crashes stage1
                    // defer if (lhs_lock) |reg| self.register_manager.unlockReg(reg);

                    // Increase shift amount (i.e, rhs) by shamt_bits - int_info.bits
                    // e.g if shifting a i48 then use sr*x (shamt_bits == 64) but increase rhs by 16
                    // and if shifting a i24 then use sr*  (shamt_bits == 32) but increase rhs by 8
                    const new_rhs = switch (int_info.bits) {
                        1...31 => if (rhs == .immediate) MCValue{
                            .immediate = rhs.immediate + 32 - int_info.bits,
                        } else try self.binOp(.add, rhs, .{ .immediate = 32 - int_info.bits }, rhs_ty, rhs_ty, null),
                        33...63 => if (rhs == .immediate) MCValue{
                            .immediate = rhs.immediate + 64 - int_info.bits,
                        } else try self.binOp(.add, rhs, .{ .immediate = 64 - int_info.bits }, rhs_ty, rhs_ty, null),
                        32, 64 => rhs,
                        else => unreachable,
                    };

                    const new_rhs_lock: ?RegisterLock = if (new_rhs == .register)
                        self.register_manager.lockRegAssumeUnused(new_rhs.register)
                    else
                        null;
                    // TODO this currently crashes stage1
                    // defer if (new_rhs_lock) |reg| self.register_manager.unlockReg(reg);

                    const dest = try self.binOp(.shl, lhs, new_rhs, lhs_ty, rhs_ty, null);
                    const dest_reg = dest.register;
                    const dest_reg_lock = self.register_manager.lockRegAssumeUnused(dest_reg);
                    defer self.register_manager.unlockReg(dest_reg_lock);

                    const shr = try self.binOp(.shr, dest, new_rhs, lhs_ty, rhs_ty, null);

                    _ = try self.addInst(.{
                        .tag = .cmp,
                        .data = .{ .arithmetic_2op = .{
                            .is_imm = false,
                            .rs1 = dest_reg,
                            .rs2_or_imm = .{ .rs2 = shr.register },
                        } },
                    });

                    const cond = Instruction.ICondition.ne;
                    const ccr = switch (int_info.bits) {
                        1...32 => Instruction.CCR.icc,
                        33...64 => Instruction.CCR.xcc,
                        else => unreachable,
                    };

                    // TODO Those should really be written as defers, however stage1 currently
                    // panics when those are turned into defer statements so those are
                    // written here at the end as ordinary statements.
                    // Because of that, on failure, the lock on those registers wouldn't be
                    // released.
                    if (lhs_lock) |reg| self.register_manager.unlockReg(reg);
                    if (new_rhs_lock) |reg| self.register_manager.unlockReg(reg);

                    break :result MCValue{ .register_with_overflow = .{
                        .reg = dest_reg,
                        .flag = .{ .cond = cond, .ccr = ccr },
                    } };
                } else {
                    return self.fail("TODO overflow operations on other integer sizes", .{});
                }
            },
            else => unreachable,
        }
    };
    return self.finishAir(inst, result, .{ extra.lhs, extra.rhs, .none });
}

fn airSlice(self: *Self, inst: Air.Inst.Index) !void {
    const ty_pl = self.air.instructions.items(.data)[@intFromEnum(inst)].ty_pl;
    const bin_op = self.air.extraData(Air.Bin, ty_pl.payload).data;
    const result: MCValue = if (self.liveness.isUnused(inst)) .dead else result: {
        const ptr = try self.resolveInst(bin_op.lhs);
        const ptr_ty = self.typeOf(bin_op.lhs);
        const len = try self.resolveInst(bin_op.rhs);
        const len_ty = self.typeOf(bin_op.rhs);
        const ptr_bytes = 8;
        const stack_offset = try self.allocMem(inst, ptr_bytes * 2, .@"8");
        try self.genSetStack(ptr_ty, stack_offset, ptr);
        try self.genSetStack(len_ty, stack_offset - ptr_bytes, len);
        break :result MCValue{ .stack_offset = stack_offset };
    };
    return self.finishAir(inst, result, .{ bin_op.lhs, bin_op.rhs, .none });
}

fn airSliceElemVal(self: *Self, inst: Air.Inst.Index) !void {
    const mod = self.bin_file.comp.module.?;
    const is_volatile = false; // TODO
    const bin_op = self.air.instructions.items(.data)[@intFromEnum(inst)].bin_op;

    if (!is_volatile and self.liveness.isUnused(inst)) return self.finishAir(inst, .dead, .{ bin_op.lhs, bin_op.rhs, .none });
    const result: MCValue = result: {
        const slice_mcv = try self.resolveInst(bin_op.lhs);
        const index_mcv = try self.resolveInst(bin_op.rhs);

        const slice_ty = self.typeOf(bin_op.lhs);
        const elem_ty = slice_ty.childType(mod);
        const elem_size = elem_ty.abiSize(mod);

        const slice_ptr_field_type = slice_ty.slicePtrFieldType(mod);

        const index_lock: ?RegisterLock = if (index_mcv == .register)
            self.register_manager.lockRegAssumeUnused(index_mcv.register)
        else
            null;
        defer if (index_lock) |reg| self.register_manager.unlockReg(reg);

        const base_mcv: MCValue = switch (slice_mcv) {
            .stack_offset => |off| .{ .register = try self.copyToTmpRegister(slice_ptr_field_type, .{ .stack_offset = off }) },
            else => return self.fail("TODO slice_elem_val when slice is {}", .{slice_mcv}),
        };
        const base_lock = self.register_manager.lockRegAssumeUnused(base_mcv.register);
        defer self.register_manager.unlockReg(base_lock);

        switch (elem_size) {
            else => {
                // TODO skip the ptr_add emission entirely and use native addressing modes
                // i.e sllx/mulx then R+R or scale immediate then R+I
                const dest = try self.allocRegOrMem(inst, true);
                const addr = try self.binOp(.ptr_add, base_mcv, index_mcv, slice_ptr_field_type, Type.usize, null);
                try self.load(dest, addr, slice_ptr_field_type);

                break :result dest;
            },
        }
    };
    return self.finishAir(inst, result, .{ bin_op.lhs, bin_op.rhs, .none });
}

fn airSliceLen(self: *Self, inst: Air.Inst.Index) !void {
    const ty_op = self.air.instructions.items(.data)[@intFromEnum(inst)].ty_op;
    const result: MCValue = if (self.liveness.isUnused(inst)) .dead else result: {
        const ptr_bits = self.target.ptrBitWidth();
        const ptr_bytes = @divExact(ptr_bits, 8);
        const mcv = try self.resolveInst(ty_op.operand);
        switch (mcv) {
            .dead, .unreach, .none => unreachable,
            .register => unreachable, // a slice doesn't fit in one register
            .stack_offset => |off| {
                break :result MCValue{ .stack_offset = off - ptr_bytes };
            },
            .memory => |addr| {
                break :result MCValue{ .memory = addr + ptr_bytes };
            },
            else => return self.fail("TODO implement slice_len for {}", .{mcv}),
        }
    };
    return self.finishAir(inst, result, .{ ty_op.operand, .none, .none });
}

fn airSlicePtr(self: *Self, inst: Air.Inst.Index) !void {
    const ty_op = self.air.instructions.items(.data)[@intFromEnum(inst)].ty_op;
    const result: MCValue = if (self.liveness.isUnused(inst)) .dead else result: {
        const mcv = try self.resolveInst(ty_op.operand);
        switch (mcv) {
            .dead, .unreach, .none => unreachable,
            .register => unreachable, // a slice doesn't fit in one register
            .stack_offset => |off| {
                break :result MCValue{ .stack_offset = off };
            },
            .memory => |addr| {
                break :result MCValue{ .memory = addr };
            },
            else => return self.fail("TODO implement slice_len for {}", .{mcv}),
        }
    };
    return self.finishAir(inst, result, .{ ty_op.operand, .none, .none });
}

fn airSplat(self: *Self, inst: Air.Inst.Index) !void {
    const ty_op = self.air.instructions.items(.data)[@intFromEnum(inst)].ty_op;
    const result: MCValue = if (self.liveness.isUnused(inst)) .dead else return self.fail("TODO implement airSplat for {}", .{self.target.cpu.arch});
    return self.finishAir(inst, result, .{ ty_op.operand, .none, .none });
}

fn airStore(self: *Self, inst: Air.Inst.Index, safety: bool) !void {
    if (safety) {
        // TODO if the value is undef, write 0xaa bytes to dest
    } else {
        // TODO if the value is undef, don't lower this instruction
    }
    const bin_op = self.air.instructions.items(.data)[@intFromEnum(inst)].bin_op;
    const ptr = try self.resolveInst(bin_op.lhs);
    const value = try self.resolveInst(bin_op.rhs);
    const ptr_ty = self.typeOf(bin_op.lhs);
    const value_ty = self.typeOf(bin_op.rhs);

    try self.store(ptr, value, ptr_ty, value_ty);

    return self.finishAir(inst, .dead, .{ bin_op.lhs, bin_op.rhs, .none });
}

fn airStructFieldPtr(self: *Self, inst: Air.Inst.Index) !void {
    const ty_pl = self.air.instructions.items(.data)[@intFromEnum(inst)].ty_pl;
    const extra = self.air.extraData(Air.StructField, ty_pl.payload).data;
    const result = try self.structFieldPtr(inst, extra.struct_operand, extra.field_index);
    return self.finishAir(inst, result, .{ extra.struct_operand, .none, .none });
}

fn airStructFieldPtrIndex(self: *Self, inst: Air.Inst.Index, index: u8) !void {
    const ty_op = self.air.instructions.items(.data)[@intFromEnum(inst)].ty_op;
    const result = try self.structFieldPtr(inst, ty_op.operand, index);
    return self.finishAir(inst, result, .{ ty_op.operand, .none, .none });
}

fn airStructFieldVal(self: *Self, inst: Air.Inst.Index) !void {
    const ty_pl = self.air.instructions.items(.data)[@intFromEnum(inst)].ty_pl;
    const extra = self.air.extraData(Air.StructField, ty_pl.payload).data;
    const operand = extra.struct_operand;
    const index = extra.field_index;
    const result: MCValue = if (self.liveness.isUnused(inst)) .dead else result: {
        const mod = self.bin_file.comp.module.?;
        const mcv = try self.resolveInst(operand);
        const struct_ty = self.typeOf(operand);
        const struct_field_offset = @as(u32, @intCast(struct_ty.structFieldOffset(index, mod)));

        switch (mcv) {
            .dead, .unreach => unreachable,
            .stack_offset => |off| {
                break :result MCValue{ .stack_offset = off - struct_field_offset };
            },
            .memory => |addr| {
                break :result MCValue{ .memory = addr + struct_field_offset };
            },
            .register_with_overflow => |rwo| {
                switch (index) {
                    0 => {
                        // get wrapped value: return register
                        break :result MCValue{ .register = rwo.reg };
                    },
                    1 => {
                        // TODO return special MCValue condition flags
                        // get overflow bit: set register to C flag
                        // resp. V flag
                        const dest_reg = try self.register_manager.allocReg(null, gp);

                        // TODO handle floating point CCRs
                        assert(rwo.flag.ccr == .xcc or rwo.flag.ccr == .icc);

                        _ = try self.addInst(.{
                            .tag = .mov,
                            .data = .{
                                .arithmetic_2op = .{
                                    .is_imm = false,
                                    .rs1 = dest_reg,
                                    .rs2_or_imm = .{ .rs2 = .g0 },
                                },
                            },
                        });

                        _ = try self.addInst(.{
                            .tag = .movcc,
                            .data = .{
                                .conditional_move_int = .{
                                    .ccr = rwo.flag.ccr,
                                    .cond = .{ .icond = rwo.flag.cond },
                                    .is_imm = true,
                                    .rd = dest_reg,
                                    .rs2_or_imm = .{ .imm = 1 },
                                },
                            },
                        });

                        break :result MCValue{ .register = dest_reg };
                    },
                    else => unreachable,
                }
            },
            else => return self.fail("TODO implement codegen struct_field_val for {}", .{mcv}),
        }
    };

    return self.finishAir(inst, result, .{ extra.struct_operand, .none, .none });
}

fn airSubSat(self: *Self, inst: Air.Inst.Index) !void {
    const bin_op = self.air.instructions.items(.data)[@intFromEnum(inst)].bin_op;
    const result: MCValue = if (self.liveness.isUnused(inst)) .dead else return self.fail("TODO implement sub_sat for {}", .{self.target.cpu.arch});
    return self.finishAir(inst, result, .{ bin_op.lhs, bin_op.rhs, .none });
}

fn airSwitch(self: *Self, inst: Air.Inst.Index) !void {
    _ = inst;
    return self.fail("TODO implement switch for {}", .{self.target.cpu.arch});
}

fn airTagName(self: *Self, inst: Air.Inst.Index) !void {
    const un_op = self.air.instructions.items(.data)[@intFromEnum(inst)].un_op;
    const operand = try self.resolveInst(un_op);
    const result: MCValue = if (self.liveness.isUnused(inst)) .dead else {
        _ = operand;
        return self.fail("TODO implement airTagName for {}", .{self.target.cpu.arch});
    };
    return self.finishAir(inst, result, .{ un_op, .none, .none });
}

fn airTrunc(self: *Self, inst: Air.Inst.Index) !void {
    const ty_op = self.air.instructions.items(.data)[@intFromEnum(inst)].ty_op;
    const operand = try self.resolveInst(ty_op.operand);
    const operand_ty = self.typeOf(ty_op.operand);
    const dest_ty = self.typeOfIndex(inst);

    const result: MCValue = if (self.liveness.isUnused(inst)) .dead else blk: {
        break :blk try self.trunc(inst, operand, operand_ty, dest_ty);
    };

    return self.finishAir(inst, result, .{ ty_op.operand, .none, .none });
}

fn airExpect(self: *Self, inst: Air.Inst.Index) !void {
    const pl_op = self.air.instructions.items(.data)[@intFromEnum(inst)].pl_op;

    const operand = try self.resolveInst(pl_op.operand);

    // TODO: optimize!

    return self.finishAir(inst, operand, .{ .none, .none, .none });
}

fn airTry(self: *Self, inst: Air.Inst.Index) !void {
    const pl_op = self.air.instructions.items(.data)[@intFromEnum(inst)].pl_op;
    const extra = self.air.extraData(Air.Try, pl_op.payload);
    const body: []const Air.Inst.Index = @ptrCast(self.air.extra[extra.end..][0..extra.data.body_len]);
    const result: MCValue = result: {
        const error_union_ty = self.typeOf(pl_op.operand);
        const error_union = try self.resolveInst(pl_op.operand);
        const is_err_result = try self.isErr(error_union_ty, error_union);
        const reloc = try self.condBr(is_err_result);

        try self.genBody(body);

        try self.performReloc(reloc);
        break :result try self.errUnionPayload(error_union, error_union_ty);
    };
    return self.finishAir(inst, result, .{ pl_op.operand, .none, .none });
}

fn airUnaryMath(self: *Self, inst: Air.Inst.Index) !void {
    const un_op = self.air.instructions.items(.data)[@intFromEnum(inst)].un_op;
    const result: MCValue = if (self.liveness.isUnused(inst))
        .dead
    else
        return self.fail("TODO implement airUnaryMath for {}", .{self.target.cpu.arch});
    return self.finishAir(inst, result, .{ un_op, .none, .none });
}

fn airUnionInit(self: *Self, inst: Air.Inst.Index) !void {
    const ty_pl = self.air.instructions.items(.data)[@intFromEnum(inst)].ty_pl;
    const extra = self.air.extraData(Air.UnionInit, ty_pl.payload).data;
    _ = extra;
    return self.fail("TODO implement airUnionInit for {}", .{self.target.cpu.arch});
}

fn airUnwrapErrErr(self: *Self, inst: Air.Inst.Index) !void {
    const mod = self.bin_file.comp.module.?;
    const ty_op = self.air.instructions.items(.data)[@intFromEnum(inst)].ty_op;
    const result: MCValue = if (self.liveness.isUnused(inst)) .dead else result: {
        const error_union_ty = self.typeOf(ty_op.operand);
        const payload_ty = error_union_ty.errorUnionPayload(mod);
        const mcv = try self.resolveInst(ty_op.operand);
        if (!payload_ty.hasRuntimeBits(mod)) break :result mcv;

        return self.fail("TODO implement unwrap error union error for non-empty payloads", .{});
    };
    return self.finishAir(inst, result, .{ ty_op.operand, .none, .none });
}

fn airUnwrapErrPayload(self: *Self, inst: Air.Inst.Index) !void {
    const mod = self.bin_file.comp.module.?;
    const ty_op = self.air.instructions.items(.data)[@intFromEnum(inst)].ty_op;
    const result: MCValue = if (self.liveness.isUnused(inst)) .dead else result: {
        const error_union_ty = self.typeOf(ty_op.operand);
        const payload_ty = error_union_ty.errorUnionPayload(mod);
        if (!payload_ty.hasRuntimeBits(mod)) break :result MCValue.none;

        return self.fail("TODO implement unwrap error union payload for non-empty payloads", .{});
    };
    return self.finishAir(inst, result, .{ ty_op.operand, .none, .none });
}

/// E to E!T
fn airWrapErrUnionErr(self: *Self, inst: Air.Inst.Index) !void {
    const mod = self.bin_file.comp.module.?;
    const ty_op = self.air.instructions.items(.data)[@intFromEnum(inst)].ty_op;
    const result: MCValue = if (self.liveness.isUnused(inst)) .dead else result: {
        const error_union_ty = ty_op.ty.toType();
        const payload_ty = error_union_ty.errorUnionPayload(mod);
        const mcv = try self.resolveInst(ty_op.operand);
        if (!payload_ty.hasRuntimeBits(mod)) break :result mcv;

        return self.fail("TODO implement wrap errunion error for non-empty payloads", .{});
    };
    return self.finishAir(inst, result, .{ ty_op.operand, .none, .none });
}

/// T to E!T
fn airWrapErrUnionPayload(self: *Self, inst: Air.Inst.Index) !void {
    const ty_op = self.air.instructions.items(.data)[@intFromEnum(inst)].ty_op;
    const result: MCValue = if (self.liveness.isUnused(inst)) .dead else return self.fail("TODO implement wrap errunion payload for {}", .{self.target.cpu.arch});
    return self.finishAir(inst, result, .{ ty_op.operand, .none, .none });
}

fn airWrapOptional(self: *Self, inst: Air.Inst.Index) !void {
    const mod = self.bin_file.comp.module.?;
    const ty_op = self.air.instructions.items(.data)[@intFromEnum(inst)].ty_op;
    const result: MCValue = if (self.liveness.isUnused(inst)) .dead else result: {
        const optional_ty = self.typeOfIndex(inst);

        // Optional with a zero-bit payload type is just a boolean true
        if (optional_ty.abiSize(mod) == 1)
            break :result MCValue{ .immediate = 1 };

        return self.fail("TODO implement wrap optional for {}", .{self.target.cpu.arch});
    };
    return self.finishAir(inst, result, .{ ty_op.operand, .none, .none });
}

// Common helper functions

fn addInst(self: *Self, inst: Mir.Inst) error{OutOfMemory}!Mir.Inst.Index {
    const gpa = self.gpa;
    try self.mir_instructions.ensureUnusedCapacity(gpa, 1);
    const result_index: Mir.Inst.Index = @intCast(self.mir_instructions.len);
    self.mir_instructions.appendAssumeCapacity(inst);
    return result_index;
}

fn allocMem(self: *Self, inst: Air.Inst.Index, abi_size: u32, abi_align: Alignment) !u32 {
    self.stack_align = self.stack_align.max(abi_align);
    // TODO find a free slot instead of always appending
    const offset: u32 = @intCast(abi_align.forward(self.next_stack_offset) + abi_size);
    self.next_stack_offset = offset;
    if (self.next_stack_offset > self.max_end_stack)
        self.max_end_stack = self.next_stack_offset;
    try self.stack.putNoClobber(self.gpa, offset, .{
        .inst = inst,
        .size = abi_size,
    });
    return offset;
}

/// Use a pointer instruction as the basis for allocating stack memory.
fn allocMemPtr(self: *Self, inst: Air.Inst.Index) !u32 {
    const mod = self.bin_file.comp.module.?;
    const elem_ty = self.typeOfIndex(inst).childType(mod);

    if (!elem_ty.hasRuntimeBits(mod)) {
        // As this stack item will never be dereferenced at runtime,
        // return the stack offset 0. Stack offset 0 will be where all
        // zero-sized stack allocations live as non-zero-sized
        // allocations will always have an offset > 0.
        return @as(u32, 0);
    }

    const abi_size = math.cast(u32, elem_ty.abiSize(mod)) orelse {
        return self.fail("type '{}' too big to fit into stack frame", .{elem_ty.fmt(mod)});
    };
    // TODO swap this for inst.ty.ptrAlign
    const abi_align = elem_ty.abiAlignment(mod);
    return self.allocMem(inst, abi_size, abi_align);
}

fn allocRegOrMem(self: *Self, inst: Air.Inst.Index, reg_ok: bool) !MCValue {
    const mod = self.bin_file.comp.module.?;
    const elem_ty = self.typeOfIndex(inst);
    const abi_size = math.cast(u32, elem_ty.abiSize(mod)) orelse {
        return self.fail("type '{}' too big to fit into stack frame", .{elem_ty.fmt(mod)});
    };
    const abi_align = elem_ty.abiAlignment(mod);
    self.stack_align = self.stack_align.max(abi_align);

    if (reg_ok) {
        // Make sure the type can fit in a register before we try to allocate one.
        if (abi_size <= 8) {
            if (self.register_manager.tryAllocReg(inst, gp)) |reg| {
                return MCValue{ .register = reg };
            }
        }
    }
    const stack_offset = try self.allocMem(inst, abi_size, abi_align);
    return MCValue{ .stack_offset = stack_offset };
}

const BinOpMetadata = struct {
    inst: Air.Inst.Index,
    lhs: Air.Inst.Ref,
    rhs: Air.Inst.Ref,
};

/// For all your binary operation needs, this function will generate
/// the corresponding Mir instruction(s). Returns the location of the
/// result.
///
/// If the binary operation itself happens to be an Air instruction,
/// pass the corresponding index in the inst parameter. That helps
/// this function do stuff like reusing operands.
///
/// This function does not do any lowering to Mir itself, but instead
/// looks at the lhs and rhs and determines which kind of lowering
/// would be best suitable and then delegates the lowering to other
/// functions.
fn binOp(
    self: *Self,
    tag: Air.Inst.Tag,
    lhs: MCValue,
    rhs: MCValue,
    lhs_ty: Type,
    rhs_ty: Type,
    metadata: ?BinOpMetadata,
) InnerError!MCValue {
    const mod = self.bin_file.comp.module.?;
    switch (tag) {
        .add,
        .sub,
        .mul,
        .bit_and,
        .bit_or,
        .xor,
        .cmp_eq,
        => {
            switch (lhs_ty.zigTypeTag(mod)) {
                .Float => return self.fail("TODO binary operations on floats", .{}),
                .Vector => return self.fail("TODO binary operations on vectors", .{}),
                .Int => {
                    assert(lhs_ty.eql(rhs_ty, mod));
                    const int_info = lhs_ty.intInfo(mod);
                    if (int_info.bits <= 64) {
                        // Only say yes if the operation is
                        // commutative, i.e. we can swap both of the
                        // operands
                        const lhs_immediate_ok = switch (tag) {
                            .add => lhs == .immediate and lhs.immediate <= std.math.maxInt(u12),
                            .mul => lhs == .immediate and lhs.immediate <= std.math.maxInt(u12),
                            .bit_and => lhs == .immediate and lhs.immediate <= std.math.maxInt(u12),
                            .bit_or => lhs == .immediate and lhs.immediate <= std.math.maxInt(u12),
                            .xor => lhs == .immediate and lhs.immediate <= std.math.maxInt(u12),
                            .sub, .cmp_eq => false,
                            else => unreachable,
                        };
                        const rhs_immediate_ok = switch (tag) {
                            .add,
                            .sub,
                            .mul,
                            .bit_and,
                            .bit_or,
                            .xor,
                            .cmp_eq,
                            => rhs == .immediate and rhs.immediate <= std.math.maxInt(u12),
                            else => unreachable,
                        };

                        const mir_tag: Mir.Inst.Tag = switch (tag) {
                            .add => .add,
                            .sub => .sub,
                            .mul => .mulx,
                            .bit_and => .@"and",
                            .bit_or => .@"or",
                            .xor => .xor,
                            .cmp_eq => .cmp,
                            else => unreachable,
                        };

                        if (rhs_immediate_ok) {
                            return try self.binOpImmediate(mir_tag, lhs, rhs, lhs_ty, false, metadata);
                        } else if (lhs_immediate_ok) {
                            // swap lhs and rhs
                            return try self.binOpImmediate(mir_tag, rhs, lhs, rhs_ty, true, metadata);
                        } else {
                            // TODO convert large immediates to register before adding
                            return try self.binOpRegister(mir_tag, lhs, rhs, lhs_ty, rhs_ty, metadata);
                        }
                    } else {
                        return self.fail("TODO binary operations on int with bits > 64", .{});
                    }
                },
                else => unreachable,
            }
        },

        .add_wrap,
        .sub_wrap,
        .mul_wrap,
        => {
            const base_tag: Air.Inst.Tag = switch (tag) {
                .add_wrap => .add,
                .sub_wrap => .sub,
                .mul_wrap => .mul,
                else => unreachable,
            };

            // Generate the base operation
            const result = try self.binOp(base_tag, lhs, rhs, lhs_ty, rhs_ty, metadata);

            // Truncate if necessary
            switch (lhs_ty.zigTypeTag(mod)) {
                .Vector => return self.fail("TODO binary operations on vectors", .{}),
                .Int => {
                    const int_info = lhs_ty.intInfo(mod);
                    if (int_info.bits <= 64) {
                        const result_reg = result.register;
                        try self.truncRegister(result_reg, result_reg, int_info.signedness, int_info.bits);
                        return result;
                    } else {
                        return self.fail("TODO binary operations on integers > u64/i64", .{});
                    }
                },
                else => unreachable,
            }
        },

        .div_trunc => {
            switch (lhs_ty.zigTypeTag(mod)) {
                .Vector => return self.fail("TODO binary operations on vectors", .{}),
                .Int => {
                    assert(lhs_ty.eql(rhs_ty, mod));
                    const int_info = lhs_ty.intInfo(mod);
                    if (int_info.bits <= 64) {
                        const rhs_immediate_ok = switch (tag) {
                            .div_trunc => rhs == .immediate and rhs.immediate <= std.math.maxInt(u12),
                            else => unreachable,
                        };

                        const mir_tag: Mir.Inst.Tag = switch (tag) {
                            .div_trunc => switch (int_info.signedness) {
                                .signed => Mir.Inst.Tag.sdivx,
                                .unsigned => Mir.Inst.Tag.udivx,
                            },
                            else => unreachable,
                        };

                        if (rhs_immediate_ok) {
                            return try self.binOpImmediate(mir_tag, lhs, rhs, lhs_ty, true, metadata);
                        } else {
                            return try self.binOpRegister(mir_tag, lhs, rhs, lhs_ty, rhs_ty, metadata);
                        }
                    } else {
                        return self.fail("TODO binary operations on int with bits > 64", .{});
                    }
                },
                else => unreachable,
            }
        },

        .ptr_add => {
            switch (lhs_ty.zigTypeTag(mod)) {
                .Pointer => {
                    const ptr_ty = lhs_ty;
                    const elem_ty = switch (ptr_ty.ptrSize(mod)) {
                        .One => ptr_ty.childType(mod).childType(mod), // ptr to array, so get array element type
                        else => ptr_ty.childType(mod),
                    };
                    const elem_size = elem_ty.abiSize(mod);

                    if (elem_size == 1) {
                        const base_tag: Mir.Inst.Tag = switch (tag) {
                            .ptr_add => .add,
                            else => unreachable,
                        };

                        return try self.binOpRegister(base_tag, lhs, rhs, lhs_ty, rhs_ty, metadata);
                    } else {
                        // convert the offset into a byte offset by
                        // multiplying it with elem_size

                        const offset = try self.binOp(.mul, rhs, .{ .immediate = elem_size }, Type.usize, Type.usize, null);
                        const addr = try self.binOp(tag, lhs, offset, Type.manyptr_u8, Type.usize, null);
                        return addr;
                    }
                },
                else => unreachable,
            }
        },

        .bool_and,
        .bool_or,
        => {
            switch (lhs_ty.zigTypeTag(mod)) {
                .Bool => {
                    assert(lhs != .immediate); // should have been handled by Sema
                    assert(rhs != .immediate); // should have been handled by Sema

                    const mir_tag: Mir.Inst.Tag = switch (tag) {
                        .bool_and => .@"and",
                        .bool_or => .@"or",
                        else => unreachable,
                    };

                    return try self.binOpRegister(mir_tag, lhs, rhs, lhs_ty, rhs_ty, metadata);
                },
                else => unreachable,
            }
        },

        .shl,
        .shr,
        => {
            const base_tag: Air.Inst.Tag = switch (tag) {
                .shl => .shl_exact,
                .shr => .shr_exact,
                else => unreachable,
            };

            // Generate the base operation
            const result = try self.binOp(base_tag, lhs, rhs, lhs_ty, rhs_ty, metadata);

            // Truncate if necessary
            switch (lhs_ty.zigTypeTag(mod)) {
                .Vector => return self.fail("TODO binary operations on vectors", .{}),
                .Int => {
                    const int_info = lhs_ty.intInfo(mod);
                    if (int_info.bits <= 64) {
                        // 32 and 64 bit operands doesn't need truncating
                        if (int_info.bits == 32 or int_info.bits == 64) return result;

                        const result_reg = result.register;
                        try self.truncRegister(result_reg, result_reg, int_info.signedness, int_info.bits);
                        return result;
                    } else {
                        return self.fail("TODO binary operations on integers > u64/i64", .{});
                    }
                },
                else => unreachable,
            }
        },

        .shl_exact,
        .shr_exact,
        => {
            switch (lhs_ty.zigTypeTag(mod)) {
                .Vector => return self.fail("TODO binary operations on vectors", .{}),
                .Int => {
                    const int_info = lhs_ty.intInfo(mod);
                    if (int_info.bits <= 64) {
                        const rhs_immediate_ok = rhs == .immediate;

                        const mir_tag: Mir.Inst.Tag = switch (tag) {
                            .shl_exact => if (int_info.bits <= 32) Mir.Inst.Tag.sll else Mir.Inst.Tag.sllx,
                            .shr_exact => switch (int_info.signedness) {
                                .signed => if (int_info.bits <= 32) Mir.Inst.Tag.sra else Mir.Inst.Tag.srax,
                                .unsigned => if (int_info.bits <= 32) Mir.Inst.Tag.srl else Mir.Inst.Tag.srlx,
                            },
                            else => unreachable,
                        };

                        if (rhs_immediate_ok) {
                            return try self.binOpImmediate(mir_tag, lhs, rhs, lhs_ty, false, metadata);
                        } else {
                            return try self.binOpRegister(mir_tag, lhs, rhs, lhs_ty, rhs_ty, metadata);
                        }
                    } else {
                        return self.fail("TODO binary operations on int with bits > 64", .{});
                    }
                },
                else => unreachable,
            }
        },

        else => return self.fail("TODO implement {} binOp for SPARCv9", .{tag}),
    }
}

/// Don't call this function directly. Use binOp instead.
///
/// Calling this function signals an intention to generate a Mir
/// instruction of the form
///
///     op dest, lhs, #rhs_imm
///
/// Set lhs_and_rhs_swapped to true iff inst.bin_op.lhs corresponds to
/// rhs and vice versa. This parameter is only used when metadata != null.
///
/// Asserts that generating an instruction of that form is possible.
fn binOpImmediate(
    self: *Self,
    mir_tag: Mir.Inst.Tag,
    lhs: MCValue,
    rhs: MCValue,
    lhs_ty: Type,
    lhs_and_rhs_swapped: bool,
    metadata: ?BinOpMetadata,
) !MCValue {
    const lhs_is_register = lhs == .register;

    const lhs_lock: ?RegisterLock = if (lhs_is_register)
        self.register_manager.lockReg(lhs.register)
    else
        null;
    defer if (lhs_lock) |reg| self.register_manager.unlockReg(reg);

    const branch = &self.branch_stack.items[self.branch_stack.items.len - 1];

    const lhs_reg = if (lhs_is_register) lhs.register else blk: {
        const track_inst: ?Air.Inst.Index = if (metadata) |md| inst: {
            break :inst (if (lhs_and_rhs_swapped) md.rhs else md.lhs).toIndex().?;
        } else null;

        const reg = try self.register_manager.allocReg(track_inst, gp);

        if (track_inst) |inst| {
            const mcv = .{ .register = reg };
            log.debug("binOpRegister move lhs %{d} to register: {} -> {}", .{ inst, lhs, mcv });
            branch.inst_table.putAssumeCapacity(inst, mcv);

            // If we're moving a condition flag MCV to register,
            // mark it as free.
            if (lhs == .condition_flags) {
                assert(self.condition_flags_inst.? == inst);
                self.condition_flags_inst = null;
            }
        }

        break :blk reg;
    };
    const new_lhs_lock = self.register_manager.lockReg(lhs_reg);
    defer if (new_lhs_lock) |reg| self.register_manager.unlockReg(reg);

    const dest_reg = switch (mir_tag) {
        .cmp => undefined, // cmp has no destination register
        else => if (metadata) |md| blk: {
            if (lhs_is_register and self.reuseOperand(
                md.inst,
                if (lhs_and_rhs_swapped) md.rhs else md.lhs,
                if (lhs_and_rhs_swapped) 1 else 0,
                lhs,
            )) {
                break :blk lhs_reg;
            } else {
                break :blk try self.register_manager.allocReg(md.inst, gp);
            }
        } else blk: {
            break :blk try self.register_manager.allocReg(null, gp);
        },
    };

    if (!lhs_is_register) try self.genSetReg(lhs_ty, lhs_reg, lhs);

    const mir_data: Mir.Inst.Data = switch (mir_tag) {
        .add,
        .addcc,
        .@"and",
        .@"or",
        .xor,
        .xnor,
        .mulx,
        .sdivx,
        .udivx,
        .sub,
        .subcc,
        => .{
            .arithmetic_3op = .{
                .is_imm = true,
                .rd = dest_reg,
                .rs1 = lhs_reg,
                .rs2_or_imm = .{ .imm = @as(u12, @intCast(rhs.immediate)) },
            },
        },
        .sll,
        .srl,
        .sra,
        => .{
            .shift = .{
                .is_imm = true,
                .rd = dest_reg,
                .rs1 = lhs_reg,
                .rs2_or_imm = .{ .imm = @as(u5, @intCast(rhs.immediate)) },
            },
        },
        .sllx,
        .srlx,
        .srax,
        => .{
            .shift = .{
                .is_imm = true,
                .rd = dest_reg,
                .rs1 = lhs_reg,
                .rs2_or_imm = .{ .imm = @as(u6, @intCast(rhs.immediate)) },
            },
        },
        .cmp => .{
            .arithmetic_2op = .{
                .is_imm = true,
                .rs1 = lhs_reg,
                .rs2_or_imm = .{ .imm = @as(u12, @intCast(rhs.immediate)) },
            },
        },
        else => unreachable,
    };

    _ = try self.addInst(.{
        .tag = mir_tag,
        .data = mir_data,
    });

    return MCValue{ .register = dest_reg };
}

/// Don't call this function directly. Use binOp instead.
///
/// Calling this function signals an intention to generate a Mir
/// instruction of the form
///
///     op dest, lhs, rhs
///
/// Asserts that generating an instruction of that form is possible.
fn binOpRegister(
    self: *Self,
    mir_tag: Mir.Inst.Tag,
    lhs: MCValue,
    rhs: MCValue,
    lhs_ty: Type,
    rhs_ty: Type,
    metadata: ?BinOpMetadata,
) !MCValue {
    const lhs_is_register = lhs == .register;
    const rhs_is_register = rhs == .register;

    const lhs_lock: ?RegisterLock = if (lhs_is_register)
        self.register_manager.lockReg(lhs.register)
    else
        null;
    defer if (lhs_lock) |reg| self.register_manager.unlockReg(reg);

    const rhs_lock: ?RegisterLock = if (rhs_is_register)
        self.register_manager.lockReg(rhs.register)
    else
        null;
    defer if (rhs_lock) |reg| self.register_manager.unlockReg(reg);

    const branch = &self.branch_stack.items[self.branch_stack.items.len - 1];

    const lhs_reg = if (lhs_is_register) lhs.register else blk: {
        const track_inst: ?Air.Inst.Index = if (metadata) |md| inst: {
            break :inst md.lhs.toIndex().?;
        } else null;

        const reg = try self.register_manager.allocReg(track_inst, gp);
        if (track_inst) |inst| {
            const mcv = .{ .register = reg };
            log.debug("binOpRegister move lhs %{d} to register: {} -> {}", .{ inst, lhs, mcv });
            branch.inst_table.putAssumeCapacity(inst, mcv);

            // If we're moving a condition flag MCV to register,
            // mark it as free.
            if (lhs == .condition_flags) {
                assert(self.condition_flags_inst.? == inst);
                self.condition_flags_inst = null;
            }
        }

        break :blk reg;
    };
    const new_lhs_lock = self.register_manager.lockReg(lhs_reg);
    defer if (new_lhs_lock) |reg| self.register_manager.unlockReg(reg);

    const rhs_reg = if (rhs_is_register) rhs.register else blk: {
        const track_inst: ?Air.Inst.Index = if (metadata) |md| inst: {
            break :inst md.rhs.toIndex().?;
        } else null;

        const reg = try self.register_manager.allocReg(track_inst, gp);
        if (track_inst) |inst| {
            const mcv = .{ .register = reg };
            log.debug("binOpRegister move rhs %{d} to register: {} -> {}", .{ inst, rhs, mcv });
            branch.inst_table.putAssumeCapacity(inst, mcv);

            // If we're moving a condition flag MCV to register,
            // mark it as free.
            if (rhs == .condition_flags) {
                assert(self.condition_flags_inst.? == inst);
                self.condition_flags_inst = null;
            }
        }

        break :blk reg;
    };
    const new_rhs_lock = self.register_manager.lockReg(rhs_reg);
    defer if (new_rhs_lock) |reg| self.register_manager.unlockReg(reg);

    const dest_reg = switch (mir_tag) {
        .cmp => undefined, // cmp has no destination register
        else => if (metadata) |md| blk: {
            if (lhs_is_register and self.reuseOperand(md.inst, md.lhs, 0, lhs)) {
                break :blk lhs_reg;
            } else if (rhs_is_register and self.reuseOperand(md.inst, md.rhs, 1, rhs)) {
                break :blk rhs_reg;
            } else {
                break :blk try self.register_manager.allocReg(md.inst, gp);
            }
        } else blk: {
            break :blk try self.register_manager.allocReg(null, gp);
        },
    };

    if (!lhs_is_register) try self.genSetReg(lhs_ty, lhs_reg, lhs);
    if (!rhs_is_register) try self.genSetReg(rhs_ty, rhs_reg, rhs);

    const mir_data: Mir.Inst.Data = switch (mir_tag) {
        .add,
        .addcc,
        .@"and",
        .@"or",
        .xor,
        .xnor,
        .mulx,
        .sdivx,
        .udivx,
        .sub,
        .subcc,
        => .{
            .arithmetic_3op = .{
                .is_imm = false,
                .rd = dest_reg,
                .rs1 = lhs_reg,
                .rs2_or_imm = .{ .rs2 = rhs_reg },
            },
        },
        .sll,
        .srl,
        .sra,
        .sllx,
        .srlx,
        .srax,
        => .{
            .shift = .{
                .is_imm = false,
                .rd = dest_reg,
                .rs1 = lhs_reg,
                .rs2_or_imm = .{ .rs2 = rhs_reg },
            },
        },
        .cmp => .{
            .arithmetic_2op = .{
                .is_imm = false,
                .rs1 = lhs_reg,
                .rs2_or_imm = .{ .rs2 = rhs_reg },
            },
        },
        else => unreachable,
    };

    _ = try self.addInst(.{
        .tag = mir_tag,
        .data = mir_data,
    });

    return MCValue{ .register = dest_reg };
}

fn br(self: *Self, block: Air.Inst.Index, operand: Air.Inst.Ref) !void {
    const block_data = self.blocks.getPtr(block).?;

    const mod = self.bin_file.comp.module.?;
    if (self.typeOf(operand).hasRuntimeBits(mod)) {
        const operand_mcv = try self.resolveInst(operand);
        const block_mcv = block_data.mcv;
        if (block_mcv == .none) {
            block_data.mcv = switch (operand_mcv) {
                .none, .dead, .unreach => unreachable,
                .register, .stack_offset, .memory => operand_mcv,
                .immediate => blk: {
                    const new_mcv = try self.allocRegOrMem(block, true);
                    try self.setRegOrMem(self.typeOfIndex(block), new_mcv, operand_mcv);
                    break :blk new_mcv;
                },
                else => return self.fail("TODO implement block_data.mcv = operand_mcv for {}", .{operand_mcv}),
            };
        } else {
            try self.setRegOrMem(self.typeOfIndex(block), block_mcv, operand_mcv);
        }
    }
    return self.brVoid(block);
}

fn brVoid(self: *Self, block: Air.Inst.Index) !void {
    const block_data = self.blocks.getPtr(block).?;

    // Emit a jump with a relocation. It will be patched up after the block ends.
    try block_data.relocs.ensureUnusedCapacity(self.gpa, 1);

    const br_index = try self.addInst(.{
        .tag = .bpcc,
        .data = .{
            .branch_predict_int = .{
                .ccr = .xcc,
                .cond = .al,
                .inst = undefined, // Will be filled by performReloc
            },
        },
    });

    // TODO Find a way to fill this delay slot
    _ = try self.addInst(.{
        .tag = .nop,
        .data = .{ .nop = {} },
    });

    block_data.relocs.appendAssumeCapacity(br_index);
}

fn condBr(self: *Self, condition: MCValue) !Mir.Inst.Index {
    // Here we either emit a BPcc for branching on CCR content,
    // or emit a BPr to branch on register content.
    const reloc: Mir.Inst.Index = switch (condition) {
        .condition_flags => |flags| try self.addInst(.{
            .tag = .bpcc,
            .data = .{
                .branch_predict_int = .{
                    .ccr = flags.ccr,
                    // Here we map to the opposite condition because the jump is to the false branch.
                    .cond = flags.cond.icond.negate(),
                    .inst = undefined, // Will be filled by performReloc
                },
            },
        }),
        .condition_register => |reg| try self.addInst(.{
            .tag = .bpr,
            .data = .{
                .branch_predict_reg = .{
                    .rs1 = reg.reg,
                    // Here we map to the opposite condition because the jump is to the false branch.
                    .cond = reg.cond.negate(),
                    .inst = undefined, // Will be filled by performReloc
                },
            },
        }),
        else => blk: {
            const reg = switch (condition) {
                .register => |r| r,
                else => try self.copyToTmpRegister(Type.bool, condition),
            };

            break :blk try self.addInst(.{
                .tag = .bpr,
                .data = .{
                    .branch_predict_reg = .{
                        .cond = .eq_zero,
                        .rs1 = reg,
                        .inst = undefined, // populated later through performReloc
                    },
                },
            });
        },
    };

    // Regardless of the branch type that's emitted, we need to reserve
    // a space for the delay slot.
    // TODO Find a way to fill this delay slot
    _ = try self.addInst(.{
        .tag = .nop,
        .data = .{ .nop = {} },
    });

    return reloc;
}

/// Copies a value to a register without tracking the register. The register is not considered
/// allocated. A second call to `copyToTmpRegister` may return the same register.
/// This can have a side effect of spilling instructions to the stack to free up a register.
fn copyToTmpRegister(self: *Self, ty: Type, mcv: MCValue) !Register {
    const reg = try self.register_manager.allocReg(null, gp);
    try self.genSetReg(ty, reg, mcv);
    return reg;
}

fn ensureProcessDeathCapacity(self: *Self, additional_count: usize) !void {
    const table = &self.branch_stack.items[self.branch_stack.items.len - 1].inst_table;
    try table.ensureUnusedCapacity(self.gpa, additional_count);
}

/// Given an error union, returns the payload
fn errUnionPayload(self: *Self, error_union_mcv: MCValue, error_union_ty: Type) !MCValue {
    const mod = self.bin_file.comp.module.?;
    const err_ty = error_union_ty.errorUnionSet(mod);
    const payload_ty = error_union_ty.errorUnionPayload(mod);
    if (err_ty.errorSetIsEmpty(mod)) {
        return error_union_mcv;
    }
    if (!payload_ty.hasRuntimeBitsIgnoreComptime(mod)) {
        return MCValue.none;
    }

    const payload_offset = @as(u32, @intCast(errUnionPayloadOffset(payload_ty, mod)));
    switch (error_union_mcv) {
        .register => return self.fail("TODO errUnionPayload for registers", .{}),
        .stack_offset => |off| {
            return MCValue{ .stack_offset = off - payload_offset };
        },
        .memory => |addr| {
            return MCValue{ .memory = addr + payload_offset };
        },
        else => unreachable, // invalid MCValue for an error union
    }
}

fn fail(self: *Self, comptime format: []const u8, args: anytype) InnerError {
    @setCold(true);
    assert(self.err_msg == null);
    const gpa = self.gpa;
    self.err_msg = try ErrorMsg.create(gpa, self.src_loc, format, args);
    return error.CodegenFail;
}

/// Called when there are no operands, and the instruction is always unreferenced.
fn finishAirBookkeeping(self: *Self) void {
    if (std.debug.runtime_safety) {
        self.air_bookkeeping += 1;
    }
}

fn finishAir(self: *Self, inst: Air.Inst.Index, result: MCValue, operands: [Liveness.bpi - 1]Air.Inst.Ref) void {
    var tomb_bits = self.liveness.getTombBits(inst);
    for (operands) |op| {
        const dies = @as(u1, @truncate(tomb_bits)) != 0;
        tomb_bits >>= 1;
        if (!dies) continue;
        const op_index = op.toIndex() orelse continue;
        self.processDeath(op_index);
    }
    const is_used = @as(u1, @truncate(tomb_bits)) == 0;
    if (is_used) {
        log.debug("%{d} => {}", .{ inst, result });
        const branch = &self.branch_stack.items[self.branch_stack.items.len - 1];
        branch.inst_table.putAssumeCapacityNoClobber(inst, result);

        switch (result) {
            .register => |reg| {
                // In some cases (such as bitcast), an operand
                // may be the same MCValue as the result. If
                // that operand died and was a register, it
                // was freed by processDeath. We have to
                // "re-allocate" the register.
                if (self.register_manager.isRegFree(reg)) {
                    self.register_manager.getRegAssumeFree(reg, inst);
                }
            },
            else => {},
        }
    }
    self.finishAirBookkeeping();
}

fn genArgDbgInfo(self: Self, inst: Air.Inst.Index, mcv: MCValue) !void {
    const mod = self.bin_file.comp.module.?;
    const arg = self.air.instructions.items(.data)[@intFromEnum(inst)].arg;
    const ty = arg.ty.toType();
    const owner_decl = mod.funcOwnerDeclIndex(self.func_index);
    const name = mod.getParamName(self.func_index, arg.src_index);

    switch (self.debug_output) {
        .dwarf => |dw| switch (mcv) {
            .register => |reg| try dw.genArgDbgInfo(name, ty, owner_decl, .{
                .register = reg.dwarfLocOp(),
            }),
            else => {},
        },
        else => {},
    }
}

// TODO replace this to call to extern memcpy
fn genInlineMemcpy(
    self: *Self,
    src: Register,
    dst: Register,
    len: Register,
    tmp: Register,
) !void {
    // Here we assume that len > 0.
    // Also we do the copy from end -> start address to save a register.

    // sub len, 1, len
    _ = try self.addInst(.{
        .tag = .sub,
        .data = .{ .arithmetic_3op = .{
            .is_imm = true,
            .rs1 = len,
            .rs2_or_imm = .{ .imm = 1 },
            .rd = len,
        } },
    });

    // loop:
    // ldub [src + len], tmp
    _ = try self.addInst(.{
        .tag = .ldub,
        .data = .{ .arithmetic_3op = .{
            .is_imm = false,
            .rs1 = src,
            .rs2_or_imm = .{ .rs2 = len },
            .rd = tmp,
        } },
    });

    // stb tmp, [dst + len]
    _ = try self.addInst(.{
        .tag = .stb,
        .data = .{ .arithmetic_3op = .{
            .is_imm = false,
            .rs1 = dst,
            .rs2_or_imm = .{ .rs2 = len },
            .rd = tmp,
        } },
    });

    // brnz len, loop
    _ = try self.addInst(.{
        .tag = .bpr,
        .data = .{ .branch_predict_reg = .{
            .cond = .ne_zero,
            .rs1 = len,
            .inst = @as(u32, @intCast(self.mir_instructions.len - 2)),
        } },
    });

    // Delay slot:
    //  sub len, 1, len
    _ = try self.addInst(.{
        .tag = .sub,
        .data = .{ .arithmetic_3op = .{
            .is_imm = true,
            .rs1 = len,
            .rs2_or_imm = .{ .imm = 1 },
            .rd = len,
        } },
    });

    // end:
}

fn genLoad(self: *Self, value_reg: Register, addr_reg: Register, comptime off_type: type, off: off_type, abi_size: u64) !void {
    assert(off_type == Register or off_type == i13);

    const is_imm = (off_type == i13);
    const rs2_or_imm = if (is_imm) .{ .imm = off } else .{ .rs2 = off };

    switch (abi_size) {
        1, 2, 4, 8 => {
            const tag: Mir.Inst.Tag = switch (abi_size) {
                1 => .ldub,
                2 => .lduh,
                4 => .lduw,
                8 => .ldx,
                else => unreachable, // unexpected abi size
            };

            _ = try self.addInst(.{
                .tag = tag,
                .data = .{
                    .arithmetic_3op = .{
                        .is_imm = is_imm,
                        .rd = value_reg,
                        .rs1 = addr_reg,
                        .rs2_or_imm = rs2_or_imm,
                    },
                },
            });
        },
        3, 5, 6, 7 => return self.fail("TODO: genLoad for more abi_sizes", .{}),
        else => unreachable,
    }
}

fn genLoadASI(self: *Self, value_reg: Register, addr_reg: Register, off_reg: Register, abi_size: u64, asi: ASI) !void {
    switch (abi_size) {
        1, 2, 4, 8 => {
            const tag: Mir.Inst.Tag = switch (abi_size) {
                1 => .lduba,
                2 => .lduha,
                4 => .lduwa,
                8 => .ldxa,
                else => unreachable, // unexpected abi size
            };

            _ = try self.addInst(.{
                .tag = tag,
                .data = .{
                    .mem_asi = .{
                        .rd = value_reg,
                        .rs1 = addr_reg,
                        .rs2 = off_reg,
                        .asi = asi,
                    },
                },
            });
        },
        3, 5, 6, 7 => return self.fail("TODO: genLoad for more abi_sizes", .{}),
        else => unreachable,
    }
}

fn genSetReg(self: *Self, ty: Type, reg: Register, mcv: MCValue) InnerError!void {
    const mod = self.bin_file.comp.module.?;
    switch (mcv) {
        .dead => unreachable,
        .unreach, .none => return, // Nothing to do.
        .condition_flags => |op| {
            const condition = op.cond;
            const ccr = op.ccr;

            // TODO handle floating point CCRs
            assert(ccr == .xcc or ccr == .icc);

            _ = try self.addInst(.{
                .tag = .mov,
                .data = .{
                    .arithmetic_2op = .{
                        .is_imm = false,
                        .rs1 = reg,
                        .rs2_or_imm = .{ .rs2 = .g0 },
                    },
                },
            });

            _ = try self.addInst(.{
                .tag = .movcc,
                .data = .{
                    .conditional_move_int = .{
                        .ccr = ccr,
                        .cond = condition,
                        .is_imm = true,
                        .rd = reg,
                        .rs2_or_imm = .{ .imm = 1 },
                    },
                },
            });
        },
        .condition_register => |op| {
            const condition = op.cond;
            const register = op.reg;

            _ = try self.addInst(.{
                .tag = .mov,
                .data = .{
                    .arithmetic_2op = .{
                        .is_imm = false,
                        .rs1 = reg,
                        .rs2_or_imm = .{ .rs2 = .g0 },
                    },
                },
            });

            _ = try self.addInst(.{
                .tag = .movr,
                .data = .{
                    .conditional_move_reg = .{
                        .cond = condition,
                        .is_imm = true,
                        .rd = reg,
                        .rs1 = register,
                        .rs2_or_imm = .{ .imm = 1 },
                    },
                },
            });
        },
        .undef => {
            if (!self.wantSafety())
                return; // The already existing value will do just fine.
            // Write the debug undefined value.
            return self.genSetReg(ty, reg, .{ .immediate = 0xaaaaaaaaaaaaaaaa });
        },
        .ptr_stack_offset => |off| {
            const real_offset = realStackOffset(off);
            const simm13 = math.cast(i13, real_offset) orelse
                return self.fail("TODO larger stack offsets: {}", .{real_offset});

            _ = try self.addInst(.{
                .tag = .add,
                .data = .{
                    .arithmetic_3op = .{
                        .is_imm = true,
                        .rd = reg,
                        .rs1 = .sp,
                        .rs2_or_imm = .{ .imm = simm13 },
                    },
                },
            });
        },
        .immediate => |x| {
            if (x <= math.maxInt(u12)) {
                _ = try self.addInst(.{
                    .tag = .mov,
                    .data = .{
                        .arithmetic_2op = .{
                            .is_imm = true,
                            .rs1 = reg,
                            .rs2_or_imm = .{ .imm = @as(u12, @truncate(x)) },
                        },
                    },
                });
            } else if (x <= math.maxInt(u32)) {
                _ = try self.addInst(.{
                    .tag = .sethi,
                    .data = .{
                        .sethi = .{
                            .rd = reg,
                            .imm = @as(u22, @truncate(x >> 10)),
                        },
                    },
                });

                _ = try self.addInst(.{
                    .tag = .@"or",
                    .data = .{
                        .arithmetic_3op = .{
                            .is_imm = true,
                            .rd = reg,
                            .rs1 = reg,
                            .rs2_or_imm = .{ .imm = @as(u10, @truncate(x)) },
                        },
                    },
                });
            } else if (x <= math.maxInt(u44)) {
                try self.genSetReg(ty, reg, .{ .immediate = @as(u32, @truncate(x >> 12)) });

                _ = try self.addInst(.{
                    .tag = .sllx,
                    .data = .{
                        .shift = .{
                            .is_imm = true,
                            .rd = reg,
                            .rs1 = reg,
                            .rs2_or_imm = .{ .imm = 12 },
                        },
                    },
                });

                _ = try self.addInst(.{
                    .tag = .@"or",
                    .data = .{
                        .arithmetic_3op = .{
                            .is_imm = true,
                            .rd = reg,
                            .rs1 = reg,
                            .rs2_or_imm = .{ .imm = @as(u12, @truncate(x)) },
                        },
                    },
                });
            } else {
                // Need to allocate a temporary register to load 64-bit immediates.
                const tmp_reg = try self.register_manager.allocReg(null, gp);

                try self.genSetReg(ty, tmp_reg, .{ .immediate = @as(u32, @truncate(x)) });
                try self.genSetReg(ty, reg, .{ .immediate = @as(u32, @truncate(x >> 32)) });

                _ = try self.addInst(.{
                    .tag = .sllx,
                    .data = .{
                        .shift = .{
                            .is_imm = true,
                            .rd = reg,
                            .rs1 = reg,
                            .rs2_or_imm = .{ .imm = 32 },
                        },
                    },
                });

                _ = try self.addInst(.{
                    .tag = .@"or",
                    .data = .{
                        .arithmetic_3op = .{
                            .is_imm = false,
                            .rd = reg,
                            .rs1 = reg,
                            .rs2_or_imm = .{ .rs2 = tmp_reg },
                        },
                    },
                });
            }
        },
        .register => |src_reg| {
            // If the registers are the same, nothing to do.
            if (src_reg.id() == reg.id())
                return;

            _ = try self.addInst(.{
                .tag = .mov,
                .data = .{
                    .arithmetic_2op = .{
                        .is_imm = false,
                        .rs1 = reg,
                        .rs2_or_imm = .{ .rs2 = src_reg },
                    },
                },
            });
        },
        .register_with_overflow => unreachable,
        .memory => |addr| {
            // The value is in memory at a hard-coded address.
            // If the type is a pointer, it means the pointer address is at this memory location.
            try self.genSetReg(ty, reg, .{ .immediate = addr });
            try self.genLoad(reg, reg, i13, 0, ty.abiSize(mod));
        },
        .stack_offset => |off| {
            const real_offset = realStackOffset(off);
            const simm13 = math.cast(i13, real_offset) orelse
                return self.fail("TODO larger stack offsets: {}", .{real_offset});
            try self.genLoad(reg, .sp, i13, simm13, ty.abiSize(mod));
        },
    }
}

fn genSetStack(self: *Self, ty: Type, stack_offset: u32, mcv: MCValue) InnerError!void {
    const mod = self.bin_file.comp.module.?;
    const abi_size = ty.abiSize(mod);
    switch (mcv) {
        .dead => unreachable,
        .unreach, .none => return, // Nothing to do.
        .undef => {
            if (!self.wantSafety())
                return; // The already existing value will do just fine.
            // TODO Upgrade this to a memset call when we have that available.
            switch (ty.abiSize(mod)) {
                1 => return self.genSetStack(ty, stack_offset, .{ .immediate = 0xaa }),
                2 => return self.genSetStack(ty, stack_offset, .{ .immediate = 0xaaaa }),
                4 => return self.genSetStack(ty, stack_offset, .{ .immediate = 0xaaaaaaaa }),
                8 => return self.genSetStack(ty, stack_offset, .{ .immediate = 0xaaaaaaaaaaaaaaaa }),
                else => return self.fail("TODO implement memset", .{}),
            }
        },
        .condition_flags,
        .condition_register,
        .immediate,
        .ptr_stack_offset,
        => {
            const reg = try self.copyToTmpRegister(ty, mcv);
            return self.genSetStack(ty, stack_offset, MCValue{ .register = reg });
        },
        .register => |reg| {
            const real_offset = realStackOffset(stack_offset);
            const simm13 = math.cast(i13, real_offset) orelse
                return self.fail("TODO larger stack offsets: {}", .{real_offset});
            return self.genStore(reg, .sp, i13, simm13, abi_size);
        },
        .register_with_overflow => |rwo| {
            const reg_lock = self.register_manager.lockReg(rwo.reg);
            defer if (reg_lock) |locked_reg| self.register_manager.unlockReg(locked_reg);

            const wrapped_ty = ty.structFieldType(0, mod);
            try self.genSetStack(wrapped_ty, stack_offset, .{ .register = rwo.reg });

            const overflow_bit_ty = ty.structFieldType(1, mod);
            const overflow_bit_offset = @as(u32, @intCast(ty.structFieldOffset(1, mod)));
            const cond_reg = try self.register_manager.allocReg(null, gp);

            // TODO handle floating point CCRs
            assert(rwo.flag.ccr == .xcc or rwo.flag.ccr == .icc);

            _ = try self.addInst(.{
                .tag = .mov,
                .data = .{
                    .arithmetic_2op = .{
                        .is_imm = false,
                        .rs1 = cond_reg,
                        .rs2_or_imm = .{ .rs2 = .g0 },
                    },
                },
            });

            _ = try self.addInst(.{
                .tag = .movcc,
                .data = .{
                    .conditional_move_int = .{
                        .ccr = rwo.flag.ccr,
                        .cond = .{ .icond = rwo.flag.cond },
                        .is_imm = true,
                        .rd = cond_reg,
                        .rs2_or_imm = .{ .imm = 1 },
                    },
                },
            });
            try self.genSetStack(overflow_bit_ty, stack_offset - overflow_bit_offset, .{
                .register = cond_reg,
            });
        },
        .memory, .stack_offset => {
            switch (mcv) {
                .stack_offset => |off| {
                    if (stack_offset == off)
                        return; // Copy stack variable to itself; nothing to do.
                },
                else => {},
            }

            if (abi_size <= 8) {
                const reg = try self.copyToTmpRegister(ty, mcv);
                return self.genSetStack(ty, stack_offset, MCValue{ .register = reg });
            } else {
                const ptr_ty = try mod.singleMutPtrType(ty);

                const regs = try self.register_manager.allocRegs(4, .{ null, null, null, null }, gp);
                const regs_locks = self.register_manager.lockRegsAssumeUnused(4, regs);
                defer for (regs_locks) |reg| {
                    self.register_manager.unlockReg(reg);
                };

                const src_reg = regs[0];
                const dst_reg = regs[1];
                const len_reg = regs[2];
                const tmp_reg = regs[3];

                switch (mcv) {
                    .stack_offset => |off| try self.genSetReg(ptr_ty, src_reg, .{ .ptr_stack_offset = off }),
                    .memory => |addr| try self.genSetReg(Type.usize, src_reg, .{ .immediate = addr }),
                    else => unreachable,
                }

                try self.genSetReg(ptr_ty, dst_reg, .{ .ptr_stack_offset = stack_offset });
                try self.genSetReg(Type.usize, len_reg, .{ .immediate = abi_size });
                try self.genInlineMemcpy(src_reg, dst_reg, len_reg, tmp_reg);
            }
        },
    }
}

fn genStore(self: *Self, value_reg: Register, addr_reg: Register, comptime off_type: type, off: off_type, abi_size: u64) !void {
    assert(off_type == Register or off_type == i13);

    const is_imm = (off_type == i13);
    const rs2_or_imm = if (is_imm) .{ .imm = off } else .{ .rs2 = off };

    switch (abi_size) {
        1, 2, 4, 8 => {
            const tag: Mir.Inst.Tag = switch (abi_size) {
                1 => .stb,
                2 => .sth,
                4 => .stw,
                8 => .stx,
                else => unreachable, // unexpected abi size
            };

            _ = try self.addInst(.{
                .tag = tag,
                .data = .{
                    .arithmetic_3op = .{
                        .is_imm = is_imm,
                        .rd = value_reg,
                        .rs1 = addr_reg,
                        .rs2_or_imm = rs2_or_imm,
                    },
                },
            });
        },
        3, 5, 6, 7 => return self.fail("TODO: genLoad for more abi_sizes", .{}),
        else => unreachable,
    }
}

fn genStoreASI(self: *Self, value_reg: Register, addr_reg: Register, off_reg: Register, abi_size: u64, asi: ASI) !void {
    switch (abi_size) {
        1, 2, 4, 8 => {
            const tag: Mir.Inst.Tag = switch (abi_size) {
                1 => .stba,
                2 => .stha,
                4 => .stwa,
                8 => .stxa,
                else => unreachable, // unexpected abi size
            };

            _ = try self.addInst(.{
                .tag = tag,
                .data = .{
                    .mem_asi = .{
                        .rd = value_reg,
                        .rs1 = addr_reg,
                        .rs2 = off_reg,
                        .asi = asi,
                    },
                },
            });
        },
        3, 5, 6, 7 => return self.fail("TODO: genLoad for more abi_sizes", .{}),
        else => unreachable,
    }
}

fn genTypedValue(self: *Self, val: Value) InnerError!MCValue {
    const mod = self.bin_file.comp.module.?;
    const mcv: MCValue = switch (try codegen.genTypedValue(
        self.bin_file,
        self.src_loc,
        val,
        mod.funcOwnerDeclIndex(self.func_index),
    )) {
        .mcv => |mcv| switch (mcv) {
            .none => .none,
            .undef => .undef,
            .load_got, .load_symbol, .load_direct, .load_tlv => unreachable, // TODO
            .immediate => |imm| .{ .immediate = imm },
            .memory => |addr| .{ .memory = addr },
        },
        .fail => |msg| {
            self.err_msg = msg;
            return error.CodegenFail;
        },
    };
    return mcv;
}

fn getResolvedInstValue(self: *Self, inst: Air.Inst.Index) MCValue {
    // Treat each stack item as a "layer" on top of the previous one.
    var i: usize = self.branch_stack.items.len;
    while (true) {
        i -= 1;
        if (self.branch_stack.items[i].inst_table.get(inst)) |mcv| {
            log.debug("getResolvedInstValue %{} => {}", .{ inst, mcv });
            assert(mcv != .dead);
            return mcv;
        }
    }
}

fn isErr(self: *Self, ty: Type, operand: MCValue) !MCValue {
    const mod = self.bin_file.comp.module.?;
    const error_type = ty.errorUnionSet(mod);
    const payload_type = ty.errorUnionPayload(mod);

    if (!error_type.hasRuntimeBits(mod)) {
        return MCValue{ .immediate = 0 }; // always false
    } else if (!payload_type.hasRuntimeBits(mod)) {
        if (error_type.abiSize(mod) <= 8) {
            const reg_mcv: MCValue = switch (operand) {
                .register => operand,
                else => .{ .register = try self.copyToTmpRegister(error_type, operand) },
            };

            _ = try self.addInst(.{
                .tag = .cmp,
                .data = .{ .arithmetic_2op = .{
                    .is_imm = true,
                    .rs1 = reg_mcv.register,
                    .rs2_or_imm = .{ .imm = 0 },
                } },
            });

            return MCValue{ .condition_flags = .{ .cond = .{ .icond = .gu }, .ccr = .xcc } };
        } else {
            return self.fail("TODO isErr for errors with size > 8", .{});
        }
    } else {
        return self.fail("TODO isErr for non-empty payloads", .{});
    }
}

fn isNonErr(self: *Self, ty: Type, operand: MCValue) !MCValue {
    // Call isErr, then negate the result.
    const is_err_result = try self.isErr(ty, operand);
    switch (is_err_result) {
        .condition_flags => |op| {
            return MCValue{ .condition_flags = .{ .cond = op.cond.negate(), .ccr = op.ccr } };
        },
        .immediate => |imm| {
            assert(imm == 0);
            return MCValue{ .immediate = 1 };
        },
        else => unreachable,
    }
}

fn isNull(self: *Self, operand: MCValue) !MCValue {
    _ = operand;
    // Here you can specialize this instruction if it makes sense to, otherwise the default
    // will call isNonNull and invert the result.
    return self.fail("TODO call isNonNull and invert the result", .{});
}

fn isNonNull(self: *Self, operand: MCValue) !MCValue {
    // Call isNull, then negate the result.
    const is_null_result = try self.isNull(operand);
    switch (is_null_result) {
        .condition_flags => |op| {
            return MCValue{ .condition_flags = .{ .cond = op.cond.negate(), .ccr = op.ccr } };
        },
        .immediate => |imm| {
            assert(imm == 0);
            return MCValue{ .immediate = 1 };
        },
        else => unreachable,
    }
}

fn iterateBigTomb(self: *Self, inst: Air.Inst.Index, operand_count: usize) !BigTomb {
    try self.ensureProcessDeathCapacity(operand_count + 1);
    return BigTomb{
        .function = self,
        .inst = inst,
        .lbt = self.liveness.iterateBigTomb(inst),
    };
}

/// Send control flow to `inst`.
fn jump(self: *Self, inst: Mir.Inst.Index) !void {
    _ = try self.addInst(.{
        .tag = .bpcc,
        .data = .{
            .branch_predict_int = .{
                .cond = .al,
                .ccr = .xcc,
                .inst = inst,
            },
        },
    });

    // TODO find out a way to fill this delay slot
    _ = try self.addInst(.{
        .tag = .nop,
        .data = .{ .nop = {} },
    });
}

fn load(self: *Self, dst_mcv: MCValue, ptr: MCValue, ptr_ty: Type) InnerError!void {
    const mod = self.bin_file.comp.module.?;
    const elem_ty = ptr_ty.childType(mod);
    const elem_size = elem_ty.abiSize(mod);

    switch (ptr) {
        .none => unreachable,
        .undef => unreachable,
        .unreach => unreachable,
        .dead => unreachable,
        .condition_flags,
        .condition_register,
        .register_with_overflow,
        => unreachable, // cannot hold an address
        .immediate => |imm| try self.setRegOrMem(elem_ty, dst_mcv, .{ .memory = imm }),
        .ptr_stack_offset => |off| try self.setRegOrMem(elem_ty, dst_mcv, .{ .stack_offset = off }),
        .register => |addr_reg| {
            const addr_reg_lock = self.register_manager.lockReg(addr_reg);
            defer if (addr_reg_lock) |reg| self.register_manager.unlockReg(reg);

            switch (dst_mcv) {
                .dead => unreachable,
                .undef => unreachable,
                .condition_flags => unreachable,
                .register => |dst_reg| {
                    try self.genLoad(dst_reg, addr_reg, i13, 0, elem_size);
                },
                .stack_offset => |off| {
                    if (elem_size <= 8) {
                        const tmp_reg = try self.register_manager.allocReg(null, gp);
                        const tmp_reg_lock = self.register_manager.lockRegAssumeUnused(tmp_reg);
                        defer self.register_manager.unlockReg(tmp_reg_lock);

                        try self.load(.{ .register = tmp_reg }, ptr, ptr_ty);
                        try self.genSetStack(elem_ty, off, MCValue{ .register = tmp_reg });
                    } else {
                        const regs = try self.register_manager.allocRegs(3, .{ null, null, null }, gp);
                        const regs_locks = self.register_manager.lockRegsAssumeUnused(3, regs);
                        defer for (regs_locks) |reg| {
                            self.register_manager.unlockReg(reg);
                        };

                        const src_reg = addr_reg;
                        const dst_reg = regs[0];
                        const len_reg = regs[1];
                        const tmp_reg = regs[2];

                        try self.genSetReg(ptr_ty, dst_reg, .{ .ptr_stack_offset = off });
                        try self.genSetReg(Type.usize, len_reg, .{ .immediate = elem_size });
                        try self.genInlineMemcpy(src_reg, dst_reg, len_reg, tmp_reg);
                    }
                },
                else => return self.fail("TODO load from register into {}", .{dst_mcv}),
            }
        },
        .memory,
        .stack_offset,
        => {
            const addr_reg = try self.copyToTmpRegister(ptr_ty, ptr);
            try self.load(dst_mcv, .{ .register = addr_reg }, ptr_ty);
        },
    }
}

fn minMax(
    self: *Self,
    tag: Air.Inst.Tag,
    lhs: MCValue,
    rhs: MCValue,
    lhs_ty: Type,
    rhs_ty: Type,
) InnerError!MCValue {
    const mod = self.bin_file.comp.module.?;
    assert(lhs_ty.eql(rhs_ty, mod));
    switch (lhs_ty.zigTypeTag(mod)) {
        .Float => return self.fail("TODO min/max on floats", .{}),
        .Vector => return self.fail("TODO min/max on vectors", .{}),
        .Int => {
            const int_info = lhs_ty.intInfo(mod);
            if (int_info.bits <= 64) {
                // TODO skip register setting when one of the operands
                // is a small (fits in i13) immediate.
                const rhs_is_register = rhs == .register;
                const rhs_reg = if (rhs_is_register)
                    rhs.register
                else
                    try self.register_manager.allocReg(null, gp);
                const rhs_lock = self.register_manager.lockReg(rhs_reg);
                defer if (rhs_lock) |reg| self.register_manager.unlockReg(reg);
                if (!rhs_is_register) try self.genSetReg(rhs_ty, rhs_reg, rhs);

                const result_reg = try self.register_manager.allocReg(null, gp);
                const result_lock = self.register_manager.lockReg(result_reg);
                defer if (result_lock) |reg| self.register_manager.unlockReg(reg);
                try self.genSetReg(lhs_ty, result_reg, lhs);

                const cond_choose_rhs: Instruction.ICondition = switch (tag) {
                    .max => switch (int_info.signedness) {
                        .signed => Instruction.ICondition.gt,
                        .unsigned => Instruction.ICondition.gu,
                    },
                    .min => switch (int_info.signedness) {
                        .signed => Instruction.ICondition.lt,
                        .unsigned => Instruction.ICondition.cs,
                    },
                    else => unreachable,
                };

                _ = try self.addInst(.{
                    .tag = .cmp,
                    .data = .{
                        .arithmetic_2op = .{
                            .is_imm = false,
                            .rs1 = result_reg,
                            .rs2_or_imm = .{ .rs2 = rhs_reg },
                        },
                    },
                });

                _ = try self.addInst(.{
                    .tag = .movcc,
                    .data = .{
                        .conditional_move_int = .{
                            .is_imm = false,
                            .ccr = .xcc,
                            .cond = .{ .icond = cond_choose_rhs },
                            .rd = result_reg,
                            .rs2_or_imm = .{ .rs2 = rhs_reg },
                        },
                    },
                });

                return MCValue{ .register = result_reg };
            } else {
                return self.fail("TODO min/max on integers > u64/i64", .{});
            }
        },
        else => unreachable,
    }
}

fn parseRegName(name: []const u8) ?Register {
    if (@hasDecl(Register, "parseRegName")) {
        return Register.parseRegName(name);
    }
    return std.meta.stringToEnum(Register, name);
}

fn performReloc(self: *Self, inst: Mir.Inst.Index) !void {
    const tag = self.mir_instructions.items(.tag)[inst];
    switch (tag) {
        .bpcc => self.mir_instructions.items(.data)[inst].branch_predict_int.inst = @intCast(self.mir_instructions.len),
        .bpr => self.mir_instructions.items(.data)[inst].branch_predict_reg.inst = @intCast(self.mir_instructions.len),
        else => unreachable,
    }
}

/// Asserts there is already capacity to insert into top branch inst_table.
fn processDeath(self: *Self, inst: Air.Inst.Index) void {
    // When editing this function, note that the logic must synchronize with `reuseOperand`.
    const prev_value = self.getResolvedInstValue(inst);
    const branch = &self.branch_stack.items[self.branch_stack.items.len - 1];
    branch.inst_table.putAssumeCapacity(inst, .dead);
    log.debug("%{} death: {} -> .dead", .{ inst, prev_value });
    switch (prev_value) {
        .register => |reg| {
            self.register_manager.freeReg(reg);
        },
        .register_with_overflow => |rwo| {
            self.register_manager.freeReg(rwo.reg);
            self.condition_flags_inst = null;
        },
        .condition_flags => {
            self.condition_flags_inst = null;
        },
        else => {}, // TODO process stack allocation death
    }
}

/// Turns stack_offset MCV into a real SPARCv9 stack offset usable for asm.
fn realStackOffset(off: u32) u32 {
    return off
    // SPARCv9 %sp points away from the stack by some amount.
    + abi.stack_bias
    // The first couple bytes of each stack frame is reserved
    // for ABI and hardware purposes.
    + abi.stack_reserved_area;
    // Only after that we have the usable stack frame portion.
}

/// Caller must call `CallMCValues.deinit`.
fn resolveCallingConventionValues(self: *Self, fn_ty: Type, role: RegisterView) !CallMCValues {
    const mod = self.bin_file.comp.module.?;
    const ip = &mod.intern_pool;
    const fn_info = mod.typeToFunc(fn_ty).?;
    const cc = fn_info.cc;
    var result: CallMCValues = .{
        .args = try self.gpa.alloc(MCValue, fn_info.param_types.len),
        // These undefined values must be populated before returning from this function.
        .return_value = undefined,
        .stack_byte_count = undefined,
        .stack_align = undefined,
    };
    errdefer self.gpa.free(result.args);

    const ret_ty = fn_ty.fnReturnType(mod);

    switch (cc) {
        .Naked => {
            assert(result.args.len == 0);
            result.return_value = .{ .unreach = {} };
            result.stack_byte_count = 0;
            result.stack_align = .@"1";
            return result;
        },
        .Unspecified, .C => {
            // SPARC Compliance Definition 2.4.1, Chapter 3
            // Low-Level System Information (64-bit psABI) - Function Calling Sequence

            var next_register: usize = 0;
            var next_stack_offset: u32 = 0;
            // TODO: this is never assigned, which is a bug, but I don't know how this code works
            // well enough to try and fix it. I *think* `next_register += next_stack_offset` is
            // supposed to be `next_stack_offset += param_size` in every case where it appears.
            _ = &next_stack_offset;

            // The caller puts the argument in %o0-%o5, which becomes %i0-%i5 inside the callee.
            const argument_registers = switch (role) {
                .caller => abi.c_abi_int_param_regs_caller_view,
                .callee => abi.c_abi_int_param_regs_callee_view,
            };

            for (fn_info.param_types.get(ip), result.args) |ty, *result_arg| {
                const param_size = @as(u32, @intCast(Type.fromInterned(ty).abiSize(mod)));
                if (param_size <= 8) {
                    if (next_register < argument_registers.len) {
                        result_arg.* = .{ .register = argument_registers[next_register] };
                        next_register += 1;
                    } else {
                        result_arg.* = .{ .stack_offset = next_stack_offset };
                        next_register += next_stack_offset;
                    }
                } else if (param_size <= 16) {
                    if (next_register < argument_registers.len - 1) {
                        return self.fail("TODO MCValues with 2 registers", .{});
                    } else if (next_register < argument_registers.len) {
                        return self.fail("TODO MCValues split register + stack", .{});
                    } else {
                        result_arg.* = .{ .stack_offset = next_stack_offset };
                        next_register += next_stack_offset;
                    }
                } else {
                    result_arg.* = .{ .stack_offset = next_stack_offset };
                    next_register += next_stack_offset;
                }
            }

            result.stack_byte_count = next_stack_offset;
            result.stack_align = .@"16";

            if (ret_ty.zigTypeTag(mod) == .NoReturn) {
                result.return_value = .{ .unreach = {} };
            } else if (!ret_ty.hasRuntimeBits(mod)) {
                result.return_value = .{ .none = {} };
            } else {
                const ret_ty_size = @as(u32, @intCast(ret_ty.abiSize(mod)));
                // The callee puts the return values in %i0-%i3, which becomes %o0-%o3 inside the caller.
                if (ret_ty_size <= 8) {
                    result.return_value = switch (role) {
                        .caller => .{ .register = abi.c_abi_int_return_regs_caller_view[0] },
                        .callee => .{ .register = abi.c_abi_int_return_regs_callee_view[0] },
                    };
                } else {
                    return self.fail("TODO support more return values for sparc64", .{});
                }
            }
        },
        else => return self.fail("TODO implement function parameters for {} on sparc64", .{cc}),
    }

    return result;
}

fn resolveInst(self: *Self, ref: Air.Inst.Ref) InnerError!MCValue {
    const mod = self.bin_file.comp.module.?;
    const ty = self.typeOf(ref);

    // If the type has no codegen bits, no need to store it.
    if (!ty.hasRuntimeBitsIgnoreComptime(mod)) return .none;

    if (ref.toIndex()) |inst| {
        return self.getResolvedInstValue(inst);
    }

    return self.genTypedValue((try self.air.value(ref, mod)).?);
}

fn ret(self: *Self, mcv: MCValue) !void {
    const mod = self.bin_file.comp.module.?;
    const ret_ty = self.fn_type.fnReturnType(mod);
    try self.setRegOrMem(ret_ty, self.ret_mcv, mcv);

    // Just add space for a branch instruction, patch this later
    const index = try self.addInst(.{
        .tag = .nop,
        .data = .{ .nop = {} },
    });

    // Reserve space for the delay slot too
    // TODO find out a way to fill this
    _ = try self.addInst(.{
        .tag = .nop,
        .data = .{ .nop = {} },
    });
    try self.exitlude_jump_relocs.append(self.gpa, index);
}

fn reuseOperand(self: *Self, inst: Air.Inst.Index, operand: Air.Inst.Ref, op_index: Liveness.OperandInt, mcv: MCValue) bool {
    if (!self.liveness.operandDies(inst, op_index))
        return false;

    switch (mcv) {
        .register => |reg| {
            // If it's in the registers table, need to associate the register with the
            // new instruction.
            if (RegisterManager.indexOfRegIntoTracked(reg)) |index| {
                if (!self.register_manager.isRegFree(reg)) {
                    self.register_manager.registers[index] = inst;
                }
            }
            log.debug("%{d} => {} (reused)", .{ inst, reg });
        },
        .stack_offset => |off| {
            log.debug("%{d} => stack offset {d} (reused)", .{ inst, off });
        },
        else => return false,
    }

    // Prevent the operand deaths processing code from deallocating it.
    self.liveness.clearOperandDeath(inst, op_index);

    // That makes us responsible for doing the rest of the stuff that processDeath would have done.
    const branch = &self.branch_stack.items[self.branch_stack.items.len - 1];
    branch.inst_table.putAssumeCapacity(operand.toIndex().?, .dead);

    return true;
}

/// Sets the value without any modifications to register allocation metadata or stack allocation metadata.
fn setRegOrMem(self: *Self, ty: Type, loc: MCValue, val: MCValue) !void {
    switch (loc) {
        .none => return,
        .register => |reg| return self.genSetReg(ty, reg, val),
        .stack_offset => |off| return self.genSetStack(ty, off, val),
        .memory => {
            return self.fail("TODO implement setRegOrMem for memory", .{});
        },
        else => unreachable,
    }
}

/// Save the current instruction stored in the condition flags if
/// occupied
fn spillConditionFlagsIfOccupied(self: *Self) !void {
    if (self.condition_flags_inst) |inst_to_save| {
        const mcv = self.getResolvedInstValue(inst_to_save);
        const new_mcv = switch (mcv) {
            .condition_flags => try self.allocRegOrMem(inst_to_save, true),
            .register_with_overflow => try self.allocRegOrMem(inst_to_save, false),
            else => unreachable, // mcv doesn't occupy the compare flags
        };

        try self.setRegOrMem(self.typeOfIndex(inst_to_save), new_mcv, mcv);
        log.debug("spilling {d} to mcv {any}", .{ inst_to_save, new_mcv });

        const branch = &self.branch_stack.items[self.branch_stack.items.len - 1];
        try branch.inst_table.put(self.gpa, inst_to_save, new_mcv);

        self.condition_flags_inst = null;

        // TODO consolidate with register manager and spillInstruction
        // this call should really belong in the register manager!
        switch (mcv) {
            .register_with_overflow => |rwo| self.register_manager.freeReg(rwo.reg),
            else => {},
        }
    }
}

pub fn spillInstruction(self: *Self, reg: Register, inst: Air.Inst.Index) !void {
    const stack_mcv = try self.allocRegOrMem(inst, false);
    log.debug("spilling {d} to stack mcv {any}", .{ inst, stack_mcv });
    const reg_mcv = self.getResolvedInstValue(inst);
    assert(reg == reg_mcv.register);
    const branch = &self.branch_stack.items[self.branch_stack.items.len - 1];
    try branch.inst_table.put(self.gpa, inst, stack_mcv);
    try self.genSetStack(self.typeOfIndex(inst), stack_mcv.stack_offset, reg_mcv);
}

fn store(self: *Self, ptr: MCValue, value: MCValue, ptr_ty: Type, value_ty: Type) InnerError!void {
    const mod = self.bin_file.comp.module.?;
    const abi_size = value_ty.abiSize(mod);

    switch (ptr) {
        .none => unreachable,
        .undef => unreachable,
        .unreach => unreachable,
        .dead => unreachable,
        .condition_flags,
        .condition_register,
        .register_with_overflow,
        => unreachable, // cannot hold an address
        .immediate => |imm| {
            try self.setRegOrMem(value_ty, .{ .memory = imm }, value);
        },
        .ptr_stack_offset => |off| {
            try self.genSetStack(value_ty, off, value);
        },
        .register => |addr_reg| {
            const addr_reg_lock = self.register_manager.lockReg(addr_reg);
            defer if (addr_reg_lock) |reg| self.register_manager.unlockReg(reg);

            switch (value) {
                .register => |value_reg| {
                    try self.genStore(value_reg, addr_reg, i13, 0, abi_size);
                },
                else => {
                    return self.fail("TODO implement copying of memory", .{});
                },
            }
        },
        .memory,
        .stack_offset,
        => {
            const addr_reg = try self.copyToTmpRegister(ptr_ty, ptr);
            try self.store(.{ .register = addr_reg }, value, ptr_ty, value_ty);
        },
    }
}

fn structFieldPtr(self: *Self, inst: Air.Inst.Index, operand: Air.Inst.Ref, index: u32) !MCValue {
    return if (self.liveness.isUnused(inst)) .dead else result: {
        const mod = self.bin_file.comp.module.?;
        const mcv = try self.resolveInst(operand);
        const ptr_ty = self.typeOf(operand);
        const struct_ty = ptr_ty.childType(mod);
        const struct_field_offset = @as(u32, @intCast(struct_ty.structFieldOffset(index, mod)));
        switch (mcv) {
            .ptr_stack_offset => |off| {
                break :result MCValue{ .ptr_stack_offset = off - struct_field_offset };
            },
            else => {
                const offset_reg = try self.copyToTmpRegister(ptr_ty, .{
                    .immediate = struct_field_offset,
                });
                const offset_reg_lock = self.register_manager.lockRegAssumeUnused(offset_reg);
                defer self.register_manager.unlockReg(offset_reg_lock);

                const addr_reg = try self.copyToTmpRegister(ptr_ty, mcv);
                const addr_reg_lock = self.register_manager.lockRegAssumeUnused(addr_reg);
                defer self.register_manager.unlockReg(addr_reg_lock);

                const dest = try self.binOp(
                    .add,
                    .{ .register = addr_reg },
                    .{ .register = offset_reg },
                    Type.usize,
                    Type.usize,
                    null,
                );

                break :result dest;
            },
        }
    };
}

fn trunc(
    self: *Self,
    maybe_inst: ?Air.Inst.Index,
    operand: MCValue,
    operand_ty: Type,
    dest_ty: Type,
) !MCValue {
    const mod = self.bin_file.comp.module.?;
    const info_a = operand_ty.intInfo(mod);
    const info_b = dest_ty.intInfo(mod);

    if (info_b.bits <= 64) {
        const operand_reg = switch (operand) {
            .register => |r| r,
            else => operand_reg: {
                if (info_a.bits <= 64) {
                    const reg = try self.copyToTmpRegister(operand_ty, operand);
                    break :operand_reg reg;
                } else {
                    return self.fail("TODO load least significant word into register", .{});
                }
            },
        };
        const lock = self.register_manager.lockReg(operand_reg);
        defer if (lock) |reg| self.register_manager.unlockReg(reg);

        const dest_reg = if (maybe_inst) |inst| blk: {
            const ty_op = self.air.instructions.items(.data)[@intFromEnum(inst)].ty_op;

            if (operand == .register and self.reuseOperand(inst, ty_op.operand, 0, operand)) {
                break :blk operand_reg;
            } else {
                const reg = try self.register_manager.allocReg(inst, gp);
                break :blk reg;
            }
        } else blk: {
            const reg = try self.register_manager.allocReg(null, gp);
            break :blk reg;
        };

        try self.truncRegister(operand_reg, dest_reg, info_b.signedness, info_b.bits);

        return MCValue{ .register = dest_reg };
    } else {
        return self.fail("TODO: truncate to ints > 64 bits", .{});
    }
}

fn truncRegister(
    self: *Self,
    operand_reg: Register,
    dest_reg: Register,
    int_signedness: std.builtin.Signedness,
    int_bits: u16,
) !void {
    switch (int_bits) {
        1...31, 33...63 => {
            _ = try self.addInst(.{
                .tag = .sllx,
                .data = .{
                    .shift = .{
                        .is_imm = true,
                        .rd = dest_reg,
                        .rs1 = operand_reg,
                        .rs2_or_imm = .{ .imm = @as(u6, @intCast(64 - int_bits)) },
                    },
                },
            });
            _ = try self.addInst(.{
                .tag = switch (int_signedness) {
                    .signed => .srax,
                    .unsigned => .srlx,
                },
                .data = .{
                    .shift = .{
                        .is_imm = true,
                        .rd = dest_reg,
                        .rs1 = dest_reg,
                        .rs2_or_imm = .{ .imm = @as(u6, @intCast(int_bits)) },
                    },
                },
            });
        },
        32 => {
            _ = try self.addInst(.{
                .tag = switch (int_signedness) {
                    .signed => .sra,
                    .unsigned => .srl,
                },
                .data = .{
                    .shift = .{
                        .is_imm = true,
                        .rd = dest_reg,
                        .rs1 = operand_reg,
                        .rs2_or_imm = .{ .imm = 0 },
                    },
                },
            });
        },
        64 => {
            if (dest_reg == operand_reg)
                return; // Copy register to itself; nothing to do.
            _ = try self.addInst(.{
                .tag = .mov,
                .data = .{
                    .arithmetic_2op = .{
                        .is_imm = false,
                        .rs1 = dest_reg,
                        .rs2_or_imm = .{ .rs2 = operand_reg },
                    },
                },
            });
        },
        else => unreachable,
    }
}

/// TODO support scope overrides. Also note this logic is duplicated with `Module.wantSafety`.
fn wantSafety(self: *Self) bool {
    return switch (self.bin_file.comp.root_mod.optimize_mode) {
        .Debug => true,
        .ReleaseSafe => true,
        .ReleaseFast => false,
        .ReleaseSmall => false,
    };
}

fn typeOf(self: *Self, inst: Air.Inst.Ref) Type {
    const mod = self.bin_file.comp.module.?;
    return self.air.typeOf(inst, &mod.intern_pool);
}

fn typeOfIndex(self: *Self, inst: Air.Inst.Index) Type {
    const mod = self.bin_file.comp.module.?;
    return self.air.typeOfIndex(inst, &mod.intern_pool);
}<|MERGE_RESOLUTION|>--- conflicted
+++ resolved
@@ -636,13 +636,10 @@
             .@"try"          => try self.airTry(inst),
             .try_ptr         => @panic("TODO try self.airTryPtr(inst)"),
 
-<<<<<<< HEAD
             .expect => try self.airExpect(inst),
 
-=======
             .dbg_stmt         => try self.airDbgStmt(inst),
             .dbg_inline_block => try self.airDbgInlineBlock(inst),
->>>>>>> e45bdc6b
             .dbg_var_ptr,
             .dbg_var_val,
             => try self.airDbgVar(inst),
