const std = @import("../../std.zig");
const iovec = std.os.iovec;
const iovec_const = std.os.iovec_const;
const linux = std.os.linux;
const SYS = linux.SYS;
const uid_t = std.os.linux.uid_t;
const gid_t = std.os.linux.gid_t;
const pid_t = std.os.linux.pid_t;
const sockaddr = linux.sockaddr;
const socklen_t = linux.socklen_t;
const timespec = std.os.linux.timespec;
const stack_t = linux.stack_t;
const sigset_t = linux.sigset_t;

pub fn syscall0(number: SYS) usize {
    return asm volatile ("ecall"
        : [ret] "={x10}" (-> usize),
        : [number] "{x17}" (@intFromEnum(number)),
        : "memory"
    );
}

pub fn syscall1(number: SYS, arg1: usize) usize {
    return asm volatile ("ecall"
        : [ret] "={x10}" (-> usize),
        : [number] "{x17}" (@intFromEnum(number)),
          [arg1] "{x10}" (arg1),
        : "memory"
    );
}

pub fn syscall2(number: SYS, arg1: usize, arg2: usize) usize {
    return asm volatile ("ecall"
        : [ret] "={x10}" (-> usize),
        : [number] "{x17}" (@intFromEnum(number)),
          [arg1] "{x10}" (arg1),
          [arg2] "{x11}" (arg2),
        : "memory"
    );
}

pub fn syscall3(number: SYS, arg1: usize, arg2: usize, arg3: usize) usize {
    return asm volatile ("ecall"
        : [ret] "={x10}" (-> usize),
        : [number] "{x17}" (@intFromEnum(number)),
          [arg1] "{x10}" (arg1),
          [arg2] "{x11}" (arg2),
          [arg3] "{x12}" (arg3),
        : "memory"
    );
}

pub fn syscall4(number: SYS, arg1: usize, arg2: usize, arg3: usize, arg4: usize) usize {
    return asm volatile ("ecall"
        : [ret] "={x10}" (-> usize),
        : [number] "{x17}" (@intFromEnum(number)),
          [arg1] "{x10}" (arg1),
          [arg2] "{x11}" (arg2),
          [arg3] "{x12}" (arg3),
          [arg4] "{x13}" (arg4),
        : "memory"
    );
}

pub fn syscall5(number: SYS, arg1: usize, arg2: usize, arg3: usize, arg4: usize, arg5: usize) usize {
    return asm volatile ("ecall"
        : [ret] "={x10}" (-> usize),
        : [number] "{x17}" (@intFromEnum(number)),
          [arg1] "{x10}" (arg1),
          [arg2] "{x11}" (arg2),
          [arg3] "{x12}" (arg3),
          [arg4] "{x13}" (arg4),
          [arg5] "{x14}" (arg5),
        : "memory"
    );
}

pub fn syscall6(
    number: SYS,
    arg1: usize,
    arg2: usize,
    arg3: usize,
    arg4: usize,
    arg5: usize,
    arg6: usize,
) usize {
    return asm volatile ("ecall"
        : [ret] "={x10}" (-> usize),
        : [number] "{x17}" (@intFromEnum(number)),
          [arg1] "{x10}" (arg1),
          [arg2] "{x11}" (arg2),
          [arg3] "{x12}" (arg3),
          [arg4] "{x13}" (arg4),
          [arg5] "{x14}" (arg5),
          [arg6] "{x15}" (arg6),
        : "memory"
    );
}

const CloneFn = *const fn (arg: usize) callconv(.C) u8;

pub extern fn clone(func: CloneFn, stack: usize, flags: u32, arg: usize, ptid: *i32, tls: usize, ctid: *i32) usize;

pub const restore = restore_rt;

pub fn restore_rt() callconv(.Naked) noreturn {
    asm volatile (
        \\ ecall
        :
        : [number] "{x17}" (@intFromEnum(SYS.rt_sigreturn)),
        : "memory"
    );
}

pub const F = struct {
    pub const DUPFD = 0;
    pub const GETFD = 1;
    pub const SETFD = 2;
    pub const GETFL = 3;
    pub const SETFL = 4;
    pub const GETLK = 5;
    pub const SETLK = 6;
    pub const SETLKW = 7;
    pub const SETOWN = 8;
    pub const GETOWN = 9;
    pub const SETSIG = 10;
    pub const GETSIG = 11;

    pub const RDLCK = 0;
    pub const WRLCK = 1;
    pub const UNLCK = 2;

    pub const SETOWN_EX = 15;
    pub const GETOWN_EX = 16;

    pub const GETOWNER_UIDS = 17;
};

pub const LOCK = struct {
    pub const SH = 1;
    pub const EX = 2;
    pub const UN = 8;
    pub const NB = 4;
};

pub const blksize_t = i32;
pub const nlink_t = u32;
pub const time_t = isize;
pub const mode_t = u32;
pub const off_t = isize;
pub const ino_t = usize;
pub const dev_t = usize;
pub const blkcnt_t = isize;

pub const timeval = extern struct {
    tv_sec: time_t,
    tv_usec: i64,
};

pub const Flock = extern struct {
    type: i16,
    whence: i16,
    start: off_t,
    len: off_t,
    pid: pid_t,
    __unused: [4]u8,
};

pub const msghdr = extern struct {
    name: ?*sockaddr,
    namelen: socklen_t,
    iov: [*]iovec,
    iovlen: i32,
    __pad1: i32 = 0,
    control: ?*anyopaque,
    controllen: socklen_t,
    __pad2: socklen_t = 0,
    flags: i32,
};

pub const msghdr_const = extern struct {
    name: ?*const sockaddr,
    namelen: socklen_t,
    iov: [*]const iovec_const,
    iovlen: i32,
    __pad1: i32 = 0,
    control: ?*const anyopaque,
    controllen: socklen_t,
    __pad2: socklen_t = 0,
    flags: i32,
};

// The `stat` definition used by the Linux kernel.
pub const Stat = extern struct {
    dev: dev_t,
    ino: ino_t,
    mode: mode_t,
    nlink: nlink_t,
    uid: uid_t,
    gid: gid_t,
    rdev: dev_t,
    __pad: usize,
    size: off_t,
    blksize: blksize_t,
    __pad2: i32,
    blocks: blkcnt_t,
    atim: timespec,
    mtim: timespec,
    ctim: timespec,
    __unused: [2]u32,

    pub fn atime(self: @This()) timespec {
        return self.atim;
    }

    pub fn mtime(self: @This()) timespec {
        return self.mtim;
    }

    pub fn ctime(self: @This()) timespec {
        return self.ctim;
    }
};

pub const Elf_Symndx = u32;

pub const VDSO = struct {};

<<<<<<< HEAD
pub const SC = struct {
    pub const PAGESIZE = 30;
=======
pub const userregs_t = extern struct {
    pc: u64,
    ra: u64,
    sp: u64,
    gp: u64,
    tp: u64,
    t0: u64,
    t1: u64,
    t2: u64,
    s0: u64,
    s1: u64,
    a0: u64,
    a1: u64,
    a2: u64,
    a3: u64,
    a4: u64,
    a5: u64,
    a6: u64,
    a7: u64,
    s2: u64,
    s3: u64,
    s4: u64,
    s5: u64,
    s6: u64,
    s7: u64,
    s8: u64,
    s9: u64,
    s10: u64,
    s11: u64,
    t3: u64,
    t4: u64,
    t5: u64,
    t6: u64,
};

pub const fpregs_t = extern struct {
    f: [528]u8,
};

pub const mcontext_t = extern struct {
    userregs: userregs_t,
    fpregs: fpregs_t,
};

pub const ucontext_t = extern struct {
    flags: u64,
    link: ?*ucontext_t,
    stack: stack_t,
    sigmask: sigset_t,
    reserved: [8]u8 = undefined,
    mcontext: mcontext_t,
>>>>>>> d6531290
};<|MERGE_RESOLUTION|>--- conflicted
+++ resolved
@@ -226,10 +226,10 @@
 
 pub const VDSO = struct {};
 
-<<<<<<< HEAD
 pub const SC = struct {
     pub const PAGESIZE = 30;
-=======
+};
+
 pub const userregs_t = extern struct {
     pc: u64,
     ra: u64,
@@ -281,5 +281,4 @@
     sigmask: sigset_t,
     reserved: [8]u8 = undefined,
     mcontext: mcontext_t,
->>>>>>> d6531290
 };