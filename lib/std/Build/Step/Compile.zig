--- conflicted
+++ resolved
@@ -1734,18 +1734,7 @@
     const zig_args = try compile.getZigArguments();
     defer b.allocator.free(zig_args);
 
-<<<<<<< HEAD
-    const maybe_output_bin_path = try step.evalZigProcess(zig_args.items, prog_node);
-=======
-    const maybe_output_bin_path = step.evalZigProcess(zig_args, prog_node) catch |err| switch (err) {
-        error.NeedCompileErrorCheck => {
-            assert(compile.expect_errors != null);
-            try checkCompileErrors(compile);
-            return;
-        },
-        else => |e| return e,
-    };
->>>>>>> ae9ef4b6
+    const maybe_output_bin_path = try step.evalZigProcess(zig_args, prog_node);
 
     // Update generated files
     if (maybe_output_bin_path) |output_bin_path| {
